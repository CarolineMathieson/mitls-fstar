--- conflicted
+++ resolved
@@ -55,11 +55,7 @@
     CoreCrypto.aeadKeySize (Stream.alg i) +
     AEADProvider.iv_length i
   else
-<<<<<<< HEAD
-    CoreCrypto.aeadKeySize (AEAD._0 (aeAlg_of_id i)) +
-=======
     CoreCrypto.aeadKeySize (AEAD?._0 (aeAlg_of_id i)) +
->>>>>>> 3f9d4e5d
     AEADProvider.salt_length i
 
 type keyBytes (i:stae_id) = lbytes (aeKeySize i)
