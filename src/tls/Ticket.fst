module Ticket

open FStar.Heap

open FStar.HyperStack

open FStar.Bytes
open FStar.Error
open TLSError
open TLSConstants
open Parse
open TLSInfo

module CC = CoreCrypto
module AE = AEADProvider
module MM = FStar.Monotonic.DependentMap

#set-options "--lax"

val discard: bool -> ST unit
  (requires (fun _ -> True))
  (ensures (fun h0 _ h1 -> h0 == h1))
let discard _ = ()
let print s = discard (IO.debug_print_string ("TCK| "^s^"\n"))
unfold val trace: s:string -> ST unit
  (requires (fun _ -> True))
  (ensures (fun h0 _ h1 -> h0 == h1))
unfold let trace = if DebugFlags.debug_NGO then print else (fun _ -> ())

private let region:rgn = new_region tls_tables_region

type ticket_key =
  | Key: i:AE.id -> wr:AE.writer i -> rd:AE.reader i -> ticket_key

private let dummy_id (a:aeadAlg) : St AE.id =
  assume false;
  let h = Hashing.Spec.SHA256 in
  let li = LogInfo_CH0 ({
    li_ch0_cr = Bytes.create 32ul 0z;
    li_ch0_ed_psk = empty_bytes;
    li_ch0_ed_ae = a;
    li_ch0_ed_hash = h;
  }) in
  let log : hashed_log li = empty_bytes in
  ID13 (KeyID #li (ExpandedSecret (EarlySecretID (NoPSK h)) ApplicationTrafficSecret log))

// The ticket encryption key is a module global, but it must be lazily initialized
// because the RNG may not yet be seeded when kremlinit_globals is called
private let ticket_enc : reference (option ticket_key) = ralloc region None

private let keygen () : St ticket_key =
  let id0 = dummy_id CC.CHACHA20_POLY1305 in
  let salt : AE.salt id0 = CC.random (AE.iv_length id0) in
  let key : AE.key id0 = CC.random (AE.key_length id0) in
  let wr = AE.coerce id0 region key salt in
  let rd = AE.genReader region #id0 wr in
  Key id0 wr rd

let get_ticket_key () : St ticket_key =
  match !ticket_enc with
  | Some k -> k
  | None ->
    let k = keygen () in
    ticket_enc := Some k; k

let set_ticket_key (a:aeadAlg) (kv:bytes) : St bool =
  let tid = dummy_id a in
  if length kv = AE.key_length tid + AE.iv_length tid then
    let k, s = split_ kv (AE.key_length tid) in
    let wr = AE.coerce tid region k s in
    let rd = AE.genReader region wr in
    ticket_enc := Some (Key tid wr rd); true
  else false

// TODO absolute bare bone for functionality
// We should expand with certificates, mode, etc
type ticket =
  // 1.2 ticket
  | Ticket12:
    pv: protocolVersion ->
    cs: cipherSuite{CipherSuite? cs} ->
    ems: bool ->
    msId: msId ->
    ms: bytes ->
    ticket
  // 1.3 RMS PSK
  | Ticket13:
    cs: cipherSuite{CipherSuite13? cs} ->
    li: logInfo ->
    rmsId: pre_rmsId li ->
    rms: bytes ->
    ticket_created: UInt32.t ->
    ticket_age_add: UInt32.t ->
    ticket

// Currently we use dummy indexes until we can serialize them properly
let dummy_rmsid ae h =
  let li = {
    li_sh_cr = Bytes.create 32ul 0z;
    li_sh_sr = Bytes.create 32ul 0z;
    li_sh_ae = ae;
    li_sh_hash = h;
    li_sh_psk = None;
  } in
  let li = LogInfo_CF ({
    li_cf_sf = ({ li_sf_sh = li; li_sf_certificate = None; });
    li_cf_certificate = None;
  }) in
  let log : hashed_log li = empty_bytes in
  let i : rmsId li = RMSID (ASID (Salt (EarlySecretID (NoPSK h)))) log in
  (| li, i |)

// Dummy msId TODO serialize and encrypt them properly
let dummy_msId pv cs ems =
  StandardMS PMS.DummyPMS (Bytes.create 64ul 0z) (kefAlg pv cs ems)

let parse (b:bytes) =
  trace ("Parsing ticket "^(hex_of_bytes b));
  if length b < 8 then None
  else
    let (pvb, r) = split b 2ul in
    match parseVersion pvb with
    | Error _ -> None
    | Correct pv ->
      let (csb, r) = split r 2ul in
      match parseCipherSuite csb, vlparse 2 r with
      | _, Error _
      | Error _, _ -> None
      | Correct cs, Correct rms ->
        match pv, cs with
        | TLS_1p3, CipherSuite13 ae h ->
<<<<<<< HEAD
          let (| li, rmsId |) = dummy_rmsid ae h in
          Some (Ticket13 cs li rmsId rms)
        | TLS_1p2, CipherSuite _ _ _ ->
          let (emsb, ms) = split rms 1ul in
          let ems = 0z <> emsb.[0ul] in
          let msId = dummy_msId pv cs ems in
          Some (Ticket12 pv cs ems msId ms)

let check_ticket (b:bytes{length b <= 65551}): St (option ticket) =
  let Key tid _ rd = !ticket_enc in
=======
            let created, rms = split rms 4ul in
            let age_add, rms = split rms 4ul in
            let (| li, rmsId |) = dummy_rmsid ae h in
            let age_add = uint32_of_bytes age_add in
            let created = uint32_of_bytes created in
            Some (Ticket13 cs li rmsId rms created age_add)
        | _, CipherSuite _ _ _ ->
            let emsb, ms = split rms 1ul in
            let ems = 0z <> emsb.[0ul] in
            let msId = dummy_msId pv cs ems in
            Some (Ticket12 pv cs ems msId ms)
        | _ -> None

let ticket_decrypt cipher : St (option bytes) =
  let Key tid _ rd = get_ticket_key () in
>>>>>>> c116df0a
  let salt = AE.salt_of_state rd in
  let (nb, b) = split_ cipher (AE.iv_length tid) in
  let plain_len = length b - AE.taglen tid in
  let iv = AE.coerce_iv tid (xor_ #(AE.iv_length tid) nb salt) in
  AE.decrypt #tid #plain_len rd iv empty_bytes b

let check_ticket (b:bytes{length b <= 65551}) =
  trace ("Decrypting ticket "^(hex_of_bytes b));
  if length b < 32 then None else
  match ticket_decrypt b with
  | None -> trace ("Ticket decryption failed."); None
  | Some plain -> parse plain

let serialize t =
  let pv, cs, b = match t with
    | Ticket12 pv cs ems _ ms ->
      pv, cs, abyte (if ems then 1z else 0z) @| ms
    | Ticket13 cs _ _ rms created age ->
      TLS_1p3, cs, (bytes_of_int32 created @| bytes_of_int32 age @| rms)
    in
  (versionBytes pv) @| (cipherSuiteBytes cs) @| (vlbytes 2 b)

<<<<<<< HEAD
let create_ticket t: St bytes =
  let Key tid wr _ = !ticket_enc in
  let plain = serialize t in
=======
let ticket_encrypt plain =
  let Key tid wr _ = get_ticket_key () in
>>>>>>> c116df0a
  let nb = CC.random (AE.iv_length tid) in
  let salt = AE.salt_of_state wr in
  let iv = AE.coerce_iv tid (xor 12ul nb salt) in
  let ae = AE.encrypt #tid #(length plain) wr iv empty_bytes plain in
  nb @| ae

let create_ticket t =
  let plain = serialize t in
  ticket_encrypt plain

let create_cookie (hrr:HandshakeMessages.hrr) (digest:bytes) (extra:bytes) =
  let hrb = (vlbytes 3 (HandshakeMessages.helloRetryRequestBytes hrr)) in
  let plain = hrb @| (vlbytes 1 digest) @| (vlbytes 2 extra) in
  let cipher = ticket_encrypt plain in
  trace ("Encrypting cookie: "^(hex_of_bytes plain));
  trace ("Encrypted cookie:  "^(hex_of_bytes cipher));
  cipher

let check_cookie b =
  trace ("Decrypting cookie "^(hex_of_bytes b));
  if length b < 32 then None else
  match ticket_decrypt b with
  | None -> trace ("Cookie decryption failed."); None
  | Some plain ->
    trace ("Plain cookie: "^(hex_of_bytes plain));
    match vlsplit 3 plain with
    | Error _ -> trace ("Cookie decode error: HRR"); None
    | Correct (hrb, b) ->
      let (_, hrb) = split hrb 4ul in // Skip handshake tag and vlbytes 3
      match HandshakeMessages.parseHelloRetryRequest hrb with
      | Error (_, m) -> trace ("Cookie decode error: parse HRR, "^m); None
      | Correct hrr ->
        match vlsplit 1 b with
        | Error _ -> trace ("Cookie decode error: digest"); None
        | Correct (digest, b) ->
          match vlparse 2 b with
          | Error _ -> trace ("Cookie decode error: application data"); None
          | Correct extra ->
            Some (hrr, digest, extra)

let check_ticket13 b =
  match check_ticket b with
  | Some (Ticket13 cs li _ _ created age_add) ->
    let CipherSuite13 ae h = cs in
    let nonce, _ = split b 12ul in
    Some ({
      ticket_nonce = Some nonce;
      time_created = created;
      ticket_age_add = age_add;
      allow_early_data = true;
      allow_dhe_resumption = true;
      allow_psk_resumption = true;
      early_ae = ae;
      early_hash = h;
      identities = (empty_bytes, empty_bytes);
    })
  | _ -> None

let check_ticket12 b =
  match check_ticket b with
  | Some (Ticket12 pv cs ems msId ms) -> Some (pv, cs, ems, msId, ms)
  | _ -> None<|MERGE_RESOLUTION|>--- conflicted
+++ resolved
@@ -114,7 +114,7 @@
 let dummy_msId pv cs ems =
   StandardMS PMS.DummyPMS (Bytes.create 64ul 0z) (kefAlg pv cs ems)
 
-let parse (b:bytes) =
+let parse (b:bytes) : option ticket =
   trace ("Parsing ticket "^(hex_of_bytes b));
   if length b < 8 then None
   else
@@ -129,18 +129,6 @@
       | Correct cs, Correct rms ->
         match pv, cs with
         | TLS_1p3, CipherSuite13 ae h ->
-<<<<<<< HEAD
-          let (| li, rmsId |) = dummy_rmsid ae h in
-          Some (Ticket13 cs li rmsId rms)
-        | TLS_1p2, CipherSuite _ _ _ ->
-          let (emsb, ms) = split rms 1ul in
-          let ems = 0z <> emsb.[0ul] in
-          let msId = dummy_msId pv cs ems in
-          Some (Ticket12 pv cs ems msId ms)
-
-let check_ticket (b:bytes{length b <= 65551}): St (option ticket) =
-  let Key tid _ rd = !ticket_enc in
-=======
             let created, rms = split rms 4ul in
             let age_add, rms = split rms 4ul in
             let (| li, rmsId |) = dummy_rmsid ae h in
@@ -156,14 +144,13 @@
 
 let ticket_decrypt cipher : St (option bytes) =
   let Key tid _ rd = get_ticket_key () in
->>>>>>> c116df0a
   let salt = AE.salt_of_state rd in
   let (nb, b) = split_ cipher (AE.iv_length tid) in
   let plain_len = length b - AE.taglen tid in
   let iv = AE.coerce_iv tid (xor_ #(AE.iv_length tid) nb salt) in
   AE.decrypt #tid #plain_len rd iv empty_bytes b
 
-let check_ticket (b:bytes{length b <= 65551}) =
+let check_ticket (b:bytes{length b <= 65551}) : St (option ticket) =
   trace ("Decrypting ticket "^(hex_of_bytes b));
   if length b < 32 then None else
   match ticket_decrypt b with
@@ -179,14 +166,8 @@
     in
   (versionBytes pv) @| (cipherSuiteBytes cs) @| (vlbytes 2 b)
 
-<<<<<<< HEAD
-let create_ticket t: St bytes =
-  let Key tid wr _ = !ticket_enc in
-  let plain = serialize t in
-=======
-let ticket_encrypt plain =
+let ticket_encrypt plain : St bytes =
   let Key tid wr _ = get_ticket_key () in
->>>>>>> c116df0a
   let nb = CC.random (AE.iv_length tid) in
   let salt = AE.salt_of_state wr in
   let iv = AE.coerce_iv tid (xor 12ul nb salt) in
