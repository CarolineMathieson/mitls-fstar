--- conflicted
+++ resolved
@@ -27,8 +27,6 @@
     | (ClientHello ch) :: (ServerHello sh) :: rest -> Some sh.sh_protocol_version
     | _ -> None
 
-<<<<<<< HEAD
-
 (* TODO: maybe hsl an erased bytes, see ulib/FStar.Ghost.fst *)
 (* Here's a very rough sketch *)
 (* er h = erased (b:bytes{h = hash b})) *)
@@ -37,10 +35,7 @@
 (*   let (|h, eb|) = !r in *)
 (*   let next = update_hash h eb b in *)
 
-type log =
-=======
 noeq type log =
->>>>>>> 7110f92a
   | LOG: #region:rid -> 
          logref:rref region (|
               pv: option protocolVersion
