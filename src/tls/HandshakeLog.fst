module HandshakeLog
open FStar.Heap
open FStar.HyperHeap
open FStar.HyperStack
open FStar.Seq
open FStar.SeqProperties // for e.g. found
open FStar.Set
open Platform.Error
open Platform.Bytes

open TLSConstants
open TLSInfo
open HandshakeMessages

(* A flag for runtime debugging of handshakelog data.
   The F* normalizer will erase debug prints at extraction
   when this flag is set to false. *)
inline_for_extraction let hsl_debug = false

abstract type hs_log = list hs_msg

let reveal_hs_log (hsl:hs_log) : GTot (list hs_msg) = hsl
let hide_hs_log (l:list hs_msg) : GTot hs_log = l

val validLog: hs_log -> Tot bool
let validLog hsl =
    match hsl with
    | [] -> true
    | [ClientHello ch] -> true
    | (ClientHello ch) :: (ServerHello sh) :: rest -> true
    | _ -> false

val getLogVersion: hsl:hs_log{validLog hsl} -> Tot (option protocolVersion)
let getLogVersion hsl =
    match hsl with
    | (ClientHello ch) :: (ServerHello sh) :: rest -> Some sh.sh_protocol_version
    | _ -> None

(* TODO: maybe hsl an erased bytes, see ulib/FStar.Ghost.fst *)
(* Here's a very rough sketch *)
(* er h = erased (b:bytes{h = hash b})) *)
(* update_hash (h:hash) (e:er h) (b:bytes) : (h':hash & er h') = *)
(*    (| upd_hb h b, elift1 (fun (bold:bytes) -> concat bold b) e |) *)
(*   let (|h, eb|) = !r in *)
(*   let next = update_hash h eb b in *)

(*
 * AR: changing logref from rref to HS?.ref, with region captured in the refinement.
 *)
noeq type log =
<<<<<<< HEAD
  | LOG: #region:rid -> 
=======
  | LOG: #region:rid ->
>>>>>>> cf7bcf17
         logref:ref (
              pv: option protocolVersion
            & (hsl:hs_log{validLog hsl})
            &   b: bytes {getLogVersion hsl = pv /\ handshakeMessagesBytes pv (reveal_hs_log hsl) = b}
<<<<<<< HEAD
         ){logref.id = region} -> log 
=======
         ){logref.id = region} -> log
>>>>>>> cf7bcf17

val create: #reg:rid -> ST log
  (requires (fun h -> True))
  (ensures (fun h0 out h1 ->
    let LOG #r lr = out in
    stronger_fresh_region r h0 h1 /\
    extends r reg /\
    modifies (Set.singleton r) h0 h1 /\
    modifies_rref r !{as_ref lr} h0.h h1.h))
let create #reg =
    let hsl: hs_log = [] in
    let r = new_region reg in
    let lr = ralloc r (| None, hsl, empty_bytes|) in
    LOG #r lr

val append_log: l:log -> hm:hs_msg -> ST bytes
    (requires (fun h ->
	       let (|pv,hsl,lb|) = sel h l.logref in
	       validLog (hide_hs_log (List.Tot.append (reveal_hs_log hsl) [hm]))))
    (ensures (fun h0 _ h1 ->
      let LOG #r lr = l in
      modifies (Set.singleton r) h0 h1
      /\ modifies_rref r !{as_ref lr} h0.h h1.h))
let append_log (LOG #reg lref) hm =
    let (| pv, hsl, lb |) = !lref in
    let hsl' = FStar.List.Tot.append hsl [hm] in
    let pv = getLogVersion hsl' in
    let mb = handshakeMessageBytes pv hm in
    let lb' = lb @| mb in
    lref := (| pv, hsl', lb' |);
    mb

let op_At_At l h = append_log l h

let print_log hs_log : Tot bool =
    let sl = List.Tot.map (HandshakeMessages.string_of_handshakeMessage) hs_log in
    let s = List.Tot.fold_left (fun x y -> x^", "^y) "" sl in
    IO.debug_print_string("LOG : " ^ s ^ "\n")

val getMessages: log -> St hs_log
let getMessages (LOG #reg lref) =
    let (| pv, hsl, lb |) = !lref in hsl

val getBytes: log -> St bytes
let getBytes (LOG #reg lref) =
    let (| pv, hsl, lb |) = !lref in lb

val getHash: log -> h:CoreCrypto.hash_alg -> St (b:bytes{length b = CoreCrypto.hashSize h})
let getHash (LOG #reg lref) h =
    let (| pv, hsl, lb|) = !lref in
    let b =
        if hsl_debug then
            print_log hsl
        else false in
    CoreCrypto.hash h lb

type validLog_CH (l:hs_log) =
  (match l with
  | [ClientHello _] -> True
  | _ -> False)

let projectLog_CH (l:hs_log{validLog_CH l}) : logInfo_CH =
  match l with
  | [ClientHello ({
      ch_client_random = cr;
      ch_sessionID = sid;
      ch_extensions = Some el
    })] -> ({
      li_ch_cr = cr;
      li_ch_psk = ({
        PSK.time_created = 0;
        PSK.allow_early_data = false;
        PSK.allow_dhe_resumption = false;
        PSK.allow_psk_resumption = false;
        PSK.early_ae = CoreCrypto.AES_128_GCM;
        PSK.early_hash = CoreCrypto.SHA256;
        PSK.identities = (empty_bytes, empty_bytes);});
    })

<<<<<<< HEAD
val getHash_CH : l:log -> h:CoreCrypto.hash_alg -> 
  ST ( li:logInfo{LogInfo_CH? li} & hash:bytes{length hash = CoreCrypto.hashSize h} )
=======
val getHash_CH : l:log -> h:CoreCrypto.hash_alg ->
  ST ( li:logInfo{is_LogInfo_CH li} & hash:bytes{length hash = CoreCrypto.hashSize h} )
>>>>>>> cf7bcf17
    (requires (fun h0 ->
      let lref = l.logref in
      let (| _, hsl, _ |) = sel h0 lref in validLog_CH hsl))
    (ensures (fun h0 (| li, hash |) h1 ->
	h1 = h0 /\ log_info li hash))

let getHash_CH (LOG #reg lref) (h:CoreCrypto.hash_alg) =
  let (| _, hsl, lb |) = !lref in
  let loginfo = projectLog_CH hsl in
  (| LogInfo_CH loginfo, CoreCrypto.hash h lb |)

type validLog_SH (l:hs_log) =
  (match l with
  | (ClientHello _) :: r ->
    (match r with
    | _ -> False)
  | _ -> False)

assume val checkLogSessionHash: hs_log -> csr:csRands -> pv:protocolVersion -> cs:cipherSuite -> negotiatedExtensions -> GTot bool
assume val checkLogClientFinished: hs_log -> csr:csRands -> pv:protocolVersion -> cs:cipherSuite -> negotiatedExtensions -> GTot bool
assume val checkLogServerFinished: hs_log -> csr:csRands -> pv:protocolVersion -> cs:cipherSuite -> negotiatedExtensions -> GTot bool
<|MERGE_RESOLUTION|>--- conflicted
+++ resolved
@@ -48,20 +48,12 @@
  * AR: changing logref from rref to HS?.ref, with region captured in the refinement.
  *)
 noeq type log =
-<<<<<<< HEAD
-  | LOG: #region:rid -> 
-=======
   | LOG: #region:rid ->
->>>>>>> cf7bcf17
          logref:ref (
               pv: option protocolVersion
             & (hsl:hs_log{validLog hsl})
             &   b: bytes {getLogVersion hsl = pv /\ handshakeMessagesBytes pv (reveal_hs_log hsl) = b}
-<<<<<<< HEAD
-         ){logref.id = region} -> log 
-=======
          ){logref.id = region} -> log
->>>>>>> cf7bcf17
 
 val create: #reg:rid -> ST log
   (requires (fun h -> True))
@@ -141,13 +133,8 @@
         PSK.identities = (empty_bytes, empty_bytes);});
     })
 
-<<<<<<< HEAD
-val getHash_CH : l:log -> h:CoreCrypto.hash_alg -> 
+val getHash_CH : l:log -> h:CoreCrypto.hash_alg ->
   ST ( li:logInfo{LogInfo_CH? li} & hash:bytes{length hash = CoreCrypto.hashSize h} )
-=======
-val getHash_CH : l:log -> h:CoreCrypto.hash_alg ->
-  ST ( li:logInfo{is_LogInfo_CH li} & hash:bytes{length hash = CoreCrypto.hashSize h} )
->>>>>>> cf7bcf17
     (requires (fun h0 ->
       let lref = l.logref in
       let (| _, hsl, _ |) = sel h0 lref in validLog_CH hsl))
