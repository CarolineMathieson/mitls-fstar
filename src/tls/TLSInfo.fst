module TLSInfo
module HS = FStar.HyperStack //Added automatically
module HST = FStar.HyperStack.ST //Added automatically

#set-options "--max_fuel 3 --initial_fuel 3 --max_ifuel 1 --initial_ifuel 1"

(* This module gathers the definitions of
   public datatypes, parameters, and predicates for our TLS API.

   Its interface is used by most TLS modules;
   its implementation is typechecked.
*)

open FStar.Bytes
open FStar.Date
open TLSConstants
//open PMS
//open Cert

module CC = CoreCrypto
module DM = FStar.DependentMap
module MM = FStar.Monotonic.DependentMap



let default_cipherSuites = [
  TLS_AES_128_GCM_SHA256;
  TLS_AES_256_GCM_SHA384;
  TLS_CHACHA20_POLY1305_SHA256;
  TLS_ECDHE_ECDSA_WITH_AES_128_GCM_SHA256;
  TLS_ECDHE_RSA_WITH_AES_128_GCM_SHA256;
  TLS_DHE_RSA_WITH_AES_128_GCM_SHA256;
  TLS_ECDHE_ECDSA_WITH_AES_256_GCM_SHA384;
  TLS_ECDHE_RSA_WITH_AES_256_GCM_SHA384;
  TLS_DHE_RSA_WITH_AES_256_GCM_SHA384;
  TLS_ECDHE_ECDSA_WITH_CHACHA20_POLY1305_SHA256;
  TLS_ECDHE_RSA_WITH_CHACHA20_POLY1305_SHA256;
  TLS_DHE_RSA_WITH_CHACHA20_POLY1305_SHA256;
  ]

let default_signature_schemes = [
  ECDSA_SECP521R1_SHA512;
  ECDSA_SECP384R1_SHA384;
  ECDSA_SECP256R1_SHA256;
  RSA_PSS_SHA512;
  RSA_PSS_SHA384;
  RSA_PSS_SHA256;
  RSA_PKCS1_SHA512;
  RSA_PKCS1_SHA384;
  RSA_PKCS1_SHA256;
  ECDSA_SHA1;
  RSA_PKCS1_SHA1
  ]

let default_groups : CommonDH.namedGroupList = 
  let open CommonDH in [
  // X448
  SECP521R1;
  SECP384R1;
  X25519;
  SECP256R1;
  FFDHE4096;
  FFDHE3072;
  FFDHE2048;
  ]

// By default we use an in-memory ticket table
// and the in-memory internal PSK database
val defaultTicketCBFun: ticket_cb_fun
let defaultTicketCBFun _ sni ticket info psk =
  assume false; // FIXME(adl) have to assume modifies_none...
  match info with
  | TicketInfo_12 (pv, cs, ems) ->
    PSK.s12_extend ticket (pv, cs, ems, psk)
  | TicketInfo_13 pskInfo ->
    PSK.coerce_psk ticket pskInfo psk;
    PSK.extend sni ticket

val defaultTicketCB: ticket_cb
let defaultTicketCB = {
  ticket_context = (FStar.Dyn.mkdyn ());
  new_ticket = defaultTicketCBFun;
}

val defaultServerNegoCBFun: nego_cb_fun
let defaultServerNegoCBFun _ pv cext ocookie =
  Nego_accept []

let defaultServerNegoCB : nego_cb = {
  nego_context = FStar.Dyn.mkdyn ();
  negotiate = defaultServerNegoCBFun;
}

let none4 = fun _ _ _ _ -> None
let empty3 = fun _ _ _ -> []
let none5 = fun _ _ _ _ _ -> None
let false6 = fun _ _ _ _ _ _ -> false

let defaultCertCB : cert_cb =
  TLSConstants.mk_cert_cb
     (FStar.Dyn.mkdyn ())
     (FStar.Dyn.mkdyn ())
     none4
     (FStar.Dyn.mkdyn ())
     empty3
     (FStar.Dyn.mkdyn ())
     none5
     (FStar.Dyn.mkdyn ())
     false6

val defaultConfig: config
let defaultConfig =
  assert_norm (List.Tot.length (cipherSuites_of_nameList default_cipherSuites) < 256);
  assert_norm (List.Tot.length default_signature_schemes < 65536/2);
  {
  min_version = TLS_1p2;
  max_version = TLS_1p3;
  cipher_suites = cipherSuites_of_nameList default_cipherSuites;
  named_groups = default_groups;
  signature_algorithms = default_signature_schemes;

  // Client
  hello_retry = true;
<<<<<<< HEAD
  offer_shares = [Format.NamedGroup.X25519];
=======
  offer_shares = [SEC CC.ECC_X25519];
  custom_extensions = [];
>>>>>>> 40d80a61

  // Server
  check_client_version_in_pms_for_old_tls = true;
  request_client_certificate = false;

  // Common
  non_blocking_read = false;
  max_early_data = None;
  safe_renegotiation = true;
  extended_master_secret = true;
  enable_tickets = true;

  ticket_callback = defaultTicketCB;
  nego_callback = defaultServerNegoCB;
  cert_callbacks = defaultCertCB;

  alpn = None;
  peer_name = None;
  }

// -------------------------------------------------------------------
// Client/Server randomness (implemented in Nonce)

// their first 4 bytes give the local time,
// so that they are locally pairwise-distinct
type random = lbytes 32
type crand = random
type srand = random
type csRands = lbytes 64

type sessionHash = bytes

//let noCsr:csRands = Nonce.noCsr

include TLSInfoFlags

// -------------------------------------------------------------------
// Session information (public immutable data)

type sessionID = b:bytes { length b <= 32 }
// ``An arbitrary byte sequence chosen by the server
// to identify an active or resumable session state.''

noeq type sessionInfo = {
    init_crand: crand;
    init_srand: srand;
    protocol_version: p:protocolVersion; // { p <> TLS_1p3 };
    cipher_suite: cipherSuite;
    compression: compression;
    extended_ms: bool;
    pmsId: pmsId;
    session_hash: sessionHash;
    client_auth: bool;
    clientID: Cert.chain;
    clientSigAlg: signatureScheme;
    serverID: Cert.chain;
    serverSigAlg: signatureScheme;
    sessionID: sessionID;
    }

type abbrInfo =
    {abbr_crand: crand;
     abbr_srand: srand;
     abbr_session_hash: sessionHash;
     abbr_vd: option (cVerifyData * sVerifyData) }

type resumeInfo (r:role) : Type0 =
  //17-04-19  connect_time:lbytes 4  * // initial Nonce.timestamp() for the connection
  o:option bytes {r=Server ==> None? o} * // 1.2 ticket
  l:list PSK.pskid {r=Server ==> List.Tot.isEmpty l} // assuming we do the PSK lookups locally

// for sessionID. we treat empty bytes as the absence of identifier,
// i.e. the session is not resumable.

// for certificates, the empty list represents the absence of identity
// (possibly refusing to present requested certs)

val csrands: sessionInfo -> Tot csRands
let csrands si = si.init_crand @| si.init_srand
//CF subsumes mk_csrands

// Getting algorithms from sessionInfo
//CF subsume mk_kefAlg, mk_kefAlgExtended, mk_kdfAlg
val kefAlg: pv:protocolVersion -> cs:cipherSuite{pv = TLS_1p2 ==> ~(NullCipherSuite? cs \/ SCSV? cs) /\ Some? (prfMacAlg_of_ciphersuite_aux cs)} -> bool -> Tot kefAlg_t
let kefAlg pv cs ems =
  let label = if ems then extended_extract_label else extract_label in
  match pv with
  | SSL_3p0           -> PRF_SSL3_nested
  | TLS_1p0 | TLS_1p1 -> PRF_TLS_1p01 label
  | TLS_1p2           -> PRF_TLS_1p2 label (prfMacAlg_of_ciphersuite cs)
  | TLS_1p3           -> PRF_TLS_1p3 //TBC

val kdfAlg: pv:protocolVersion -> cs:cipherSuite{pv = TLS_1p2 ==> ~(NullCipherSuite? cs \/ SCSV? cs) /\ Some? (prfMacAlg_of_ciphersuite_aux cs)} -> Tot kdfAlg_t
let kdfAlg pv cs =
  match pv with
  | SSL_3p0           -> PRF_SSL3_nested
  | TLS_1p0 | TLS_1p1 -> PRF_TLS_1p01 kdf_label
  | TLS_1p2           -> PRF_TLS_1p2 kdf_label (prfMacAlg_of_ciphersuite cs)
  | TLS_1p3           -> PRF_TLS_1p3 //TBC

let vdAlg si = si.protocol_version, si.cipher_suite

val siAuthEncAlg: si:sessionInfo { si.protocol_version = TLS_1p2 &&
                              pvcs si.protocol_version si.cipher_suite } -> Tot aeAlg
let siAuthEncAlg si = get_aeAlg si.cipher_suite

type msId = // We record the parameters used to derive the master secret;
  | StandardMS : pmsId -> csRands -> kefAlg_t -> msId
            // the pms index, the nonces, and the PMS-PRF algorithm
  | ExtendedMS : pmsId -> sessionHash -> kefAlg_t -> msId
            // the pms index, the hash of the session log, and the PMS-PRF algorithm
            // using the sessionHash instead of randoms prevent MiTM forwarding honest randoms

// ``the MS at this index is abstractly generated and used within PRF''
let honestMS = function
  | StandardMS pmsId csr ka -> PMS.honestPMS pmsId && strongKEF ka
  | ExtendedMS pmsId  sh ka -> PMS.honestPMS pmsId && strongKEF ka


// ADL Keeping these comments from 0.9 temporarily
// We don't rely on noPmsId and noMsId anymore; plaintext
// epochs use a special case in the id type

//CF are we missing a correlation with csr?
//MK we don't allow leak, so every MS derived from an
//MK HonestPMS with strong KEF algorithms is honest?
//MK More uniformally this would go through a definition of SafeCRE.
//val noMsId: i:msId { not (honestMS i) }
//let noMsId = StandardMS noPmsId noCsr PRF_SSL3_nested

// Getting master-secret indexes out of sessionInfo

//CF subsumes both MsI and mk_msid
val msid: si:sessionInfo { Some? (prfMacAlg_of_ciphersuite_aux (si.cipher_suite)) } -> Tot msId
let msid si =
  let ems = si.extended_ms in
  let kef = kefAlg si.protocol_version si.cipher_suite ems in
  if ems then ExtendedMS si.pmsId si.session_hash kef
  else StandardMS si.pmsId (csrands si) kef

// ``The algorithms of si are strong for both KDF and VerifyData, despite all others'
// guarding idealization in PRF
val strongPRF: si:sessionInfo{si.protocol_version = TLS_1p2 ==> ~(NullCipherSuite? si.cipher_suite \/ SCSV? si.cipher_suite) /\ Some? (prfMacAlg_of_ciphersuite_aux si.cipher_suite)} -> Tot bool
let strongPRF si = strongKDF(kdfAlg si.protocol_version si.cipher_suite) && strongVD(vdAlg si)
// MK I think having this joint strength predicate
// MK guaranteeing the idealization of the complete module is useful

// Summarizing all assumptions needed for a strong handshake
// CF derived & to be used in the public API only
let strongHS si =
  strongKEX (si.pmsId) &&
  Some? (prfMacAlg_of_ciphersuite_aux si.cipher_suite) && //NS: needed to add this ...
  strongKEF (kefAlg si.protocol_version si.cipher_suite si.extended_ms) && //NS: ... to verify this
  strongPRF si
  //strongSig si //SZ: need to state the precise agile INT-CMA assumption, with a designated hash algorithm and a set of hash algorithms allowed in signing queries
  //CF * hashAlg for certs?

// Safety of sessionInfo crypto processing

// Safe handshake for PMS-based extraction
let safeCRE si = honestMS (msid si)

// Safe handshake for MS-based VerifyData
let safeVD si = honestMS (msid si) && strongVD(vdAlg si)
//MK: safeVD is used for idealization even if ciphersuites don't match.
//MK: this is needed to guarantee security of finished message MACs

assume val int_cma: macAlg -> Tot bool
let strongAuthSI si = true //TODO: fix

assume val strongAESI: sessionInfo -> Tot bool

// -------------------------------------------------------------------
// Indexing instances of derived keys for AE etc.
//
// Index type definitions [1.3]:
//
//  -----<----- rmsId   exportId
// |              |    /
// |  keyId <- expandId  => finishedId
// V   ||     /   |   \
// |  ID13   /    |    \
// |        /     |     \
//  --->  esId -> hsId -> asId
//          \
//           --<-- psk_identifier
//
// Index type definitions [1.2]:
//
//    pmsId -> msId -> ID12
//
// type id = PlaintextID | ID12 msId | ID13 keyId

// Info type carried by hashed log
// The actual log is ghost but the info is carried in the index

// logInfo_CH is ONLY used with 0-RTT
// for the soundness of the *_of_id functions it can only
// be extracted from a log with EarlyDataIndication
type logInfo_CH = {
  li_ch_cr: crand;
  li_ch_psk: list PSK.pskid;
}

type logInfo_CH0 = {
  li_ch0_cr: crand;
  li_ch0_ed_psk: PSK.pskid;        // 0-RT PSK
  li_ch0_ed_ae: a:aeadAlg;  // 0-RT AEAD alg
  li_ch0_ed_hash: h:hash_alg;      // 0-RT hash
}

type logInfo_SH = {
  li_sh_cr: crand;
  li_sh_sr: srand;
  li_sh_ae: a:aeadAlg; // AEAD alg selected by the server
  li_sh_hash: h:hash_alg;     // Handshake hash selected by the server
  li_sh_psk: option PSK.pskid;// PSK selected by the server
}

type logInfo_SF = {
  li_sf_sh: logInfo_SH;
  li_sf_certificate: option Cert.chain;
}

type logInfo_CF = {
  li_cf_sf: logInfo_SF;
  li_cf_certificate: option Cert.chain;
}

type logInfo =
| LogInfo_CH of logInfo_CH
| LogInfo_CH0 of logInfo_CH0
| LogInfo_SH of logInfo_SH
| LogInfo_SF of logInfo_SF
| LogInfo_CF of logInfo_CF

let logInfo_ae : x:logInfo{~(LogInfo_CH? x)} -> Tot (a:aeadAlg) = function
| LogInfo_CH0 x -> x.li_ch0_ed_ae
| LogInfo_SH x -> x.li_sh_ae
| LogInfo_SF x -> x.li_sf_sh.li_sh_ae
| LogInfo_CF x -> x.li_cf_sf.li_sf_sh.li_sh_ae

let logInfo_hash : x:logInfo{~(LogInfo_CH? x)} -> Tot hash_alg = function
| LogInfo_CH0 x -> x.li_ch0_ed_hash
| LogInfo_SH x -> x.li_sh_hash
| LogInfo_SF x -> x.li_sf_sh.li_sh_hash
| LogInfo_CF x -> x.li_cf_sf.li_sf_sh.li_sh_hash

let logInfo_nonce = function
| LogInfo_CH x -> x.li_ch_cr
| LogInfo_CH0 x -> x.li_ch0_cr
| LogInfo_SH x -> x.li_sh_cr
| LogInfo_SF x -> x.li_sf_sh.li_sh_cr
| LogInfo_CF x -> x.li_cf_sf.li_sf_sh.li_sh_cr

// Extensional equality of logInfo
// (we may want to use e.g. equalBytes on some fields)
// injectivity
let eq_logInfo (la:logInfo) (lb:logInfo) : Tot bool =
  la = lb // TODO extensionality!

// injective functions with extensional equality
type injective (#a:Type) (#b:Type)
  (#eqA:a -> a -> Tot bool) (#eqB:b -> b -> Tot bool)
  (f:a -> Tot b)
  =
  forall (x:a) (y:a).{:pattern (f x); (f y)}
  eqB (f x) (f y) ==> eqA x y

// -------------------------------------------------------------------
// Log <=> logInfo relation works through the following
// commutative diagram:
//
// list hs_msg --serialize--> bytes --hash--> hashed_log
//      |                                          |
//    project                                      |
//      v                                          |
//   logInfo  <-------------------f----------------/

// A predicate on info-carrying logs
// The function f is defined much later in HandshakeLog
// and folds the perfect hashing assumption and log projection
type hashed_log (li:logInfo) =
  b:bytes{exists (f: bytes -> Tot logInfo).{:pattern (f b)}
  injective #bytes #logInfo #op_Equality #eq_logInfo f /\ f b = li}

type binderLabel =
  | ExtBinder
  | ResBinder

[@ Gc ]
type pre_esId : Type0 =
  | ApplicationPSK: #ha:hash_alg -> #ae:aeadAlg -> i:PSK.pskid{PSK.compatible_hash_ae i ha ae} -> pre_esId
  | ResumptionPSK: #li:logInfo{~(LogInfo_CH? li)} -> i:pre_rmsId li -> pre_esId
  | NoPSK: ha:hash_alg -> pre_esId

and pre_binderId =
  | Binder: pre_esId -> binderLabel -> pre_binderId

and pre_hsId =
  | HSID_PSK: pre_saltId -> pre_hsId // KEF_PRF idealized
  | HSID_DHE: pre_saltId -> g:CommonDH.group -> si:CommonDH.share g -> sr:CommonDH.share g -> pre_hsId // KEF_PRF_ODH idealized

and pre_asId =
  | ASID: pre_saltId -> pre_asId

and pre_secretId =
  | EarlySecretID: pre_esId -> pre_secretId
  | HandshakeSecretID: pre_hsId -> pre_secretId
  | ApplicationSecretID: pre_asId -> pre_secretId

and pre_saltId =
  | Salt: pre_secretId -> pre_saltId

and pre_rmsId (li:logInfo) =
  | RMSID: pre_asId -> hashed_log li -> pre_rmsId li

and pre_exportId (li:logInfo) =
  | EarlyExportID: pre_esId -> hashed_log li -> pre_exportId li
  | ExportID: pre_asId -> hashed_log li -> pre_exportId li

and expandTag =
  | ClientEarlyTrafficSecret
  | ClientHandshakeTrafficSecret
  | ServerHandshakeTrafficSecret
  | ClientApplicationTrafficSecret
  | ServerApplicationTrafficSecret
  | ApplicationTrafficSecret // Re-keying

and pre_expandId (li:logInfo) =
  | ExpandedSecret: pre_secretId -> expandTag -> hashed_log li -> pre_expandId li

and pre_keyId =
  | KeyID: #li:logInfo{~(LogInfo_CH? li)} -> i:pre_expandId li -> pre_keyId

and pre_finishedId =
  | FinishedID: #li:logInfo -> pre_expandId li -> pre_finishedId

val esId_hash: i:pre_esId -> Tot hash_alg (decreases i)
val binderId_hash: i:pre_binderId -> Tot hash_alg (decreases i)
val hsId_hash: i:pre_hsId -> Tot hash_alg (decreases i)
val asId_hash: i:pre_asId -> Tot hash_alg (decreases i)
val saltId_hash: i:pre_saltId -> Tot hash_alg (decreases i)
val secretId_hash: i:pre_secretId -> Tot hash_alg (decreases i)
val rmsId_hash: #li:logInfo -> i:pre_rmsId li -> Tot hash_alg (decreases i)
val exportId_hash: #li:logInfo -> i:pre_exportId li -> Tot hash_alg (decreases i)
val expandId_hash: #li:logInfo -> i:pre_expandId li -> Tot hash_alg (decreases i)
val keyId_hash: i:pre_keyId -> Tot hash_alg (decreases i)
val finishedId_hash: i:pre_finishedId -> Tot hash_alg (decreases i)

let rec esId_hash = function
  | ApplicationPSK #h #ae pskid -> h
  | ResumptionPSK #li i -> rmsId_hash #li i
  | NoPSK h -> h

and binderId_hash = function
  | Binder i _ -> esId_hash i

and hsId_hash = function
  | HSID_PSK i -> saltId_hash i
  | HSID_DHE i _ _ _ -> saltId_hash i

and asId_hash = function
  | ASID i -> saltId_hash i

and saltId_hash = function
  | Salt i -> secretId_hash i

and secretId_hash = function
  | EarlySecretID i -> esId_hash i
  | HandshakeSecretID i -> hsId_hash i
  | ApplicationSecretID i -> asId_hash i

and rmsId_hash #li i = match i with
  | RMSID asId _ -> asId_hash asId

and exportId_hash #li i = match i with
  | EarlyExportID esId _ -> esId_hash esId
  | ExportID asId _ -> asId_hash asId

and expandId_hash #li i = match i with
  | ExpandedSecret i _ _ -> secretId_hash i

and keyId_hash = function
  | KeyID #li i -> expandId_hash #li i

and finishedId_hash = function
  | FinishedID #li i -> expandId_hash #li i

// For 0-RTT
let esId_ae (i:pre_esId{ApplicationPSK? i \/ ResumptionPSK? i}) =
  match i with
  | ApplicationPSK #h #ae _ -> ae
  | ResumptionPSK #li _ -> logInfo_ae li

type valid_hlen (b:bytes) (h:hash_alg) =
  length b = Hashing.Spec.tagLen h

type pre_index =
| I_ES of pre_esId
| I_BINDER of pre_binderId
| I_HS of pre_hsId
| I_AS of pre_asId
| I_SALT of pre_saltId
| I_SECRET of pre_secretId
| I_RMS: #li:logInfo -> pre_rmsId li -> pre_index
| I_EXPORT: #li:logInfo -> pre_exportId li -> pre_index
| I_EXPAND: #li:logInfo -> pre_expandId li -> pre_index
| I_KEY: pre_keyId -> pre_index
| I_FINISHED: pre_finishedId -> pre_index

type honest_index (i:pre_index) = bool

let safe_region:rgn = new_region tls_tables_region
private type i_safety_log = MM.t safe_region pre_index honest_index (fun _ -> True)
private type s_table = (if Flags.ideal_KEF then i_safety_log else unit)

let safety_table : s_table =
  (if Flags.ideal_KEF then
    MM.alloc () <: i_safety_log
  else ())

type registered (i:pre_index) =
  (if Flags.ideal_KEF then
    let log : i_safety_log = safety_table in
    HST.witnessed (MM.defined log i)
  else True)

type valid (i:pre_index) =
  (match i with
  | I_ES i ->
    (match i with
    | ApplicationPSK i -> PSK.registered_psk i
    | ResumptionPSK #li i -> registered (I_RMS #li i)
    | NoPSK _ -> True)
  | I_BINDER (Binder i _) -> registered (I_ES i)
  | I_HS i ->
    (match i with
    | HSID_PSK i -> registered (I_SALT i)
    | HSID_DHE i g si sr -> registered (I_SALT i) /\ CommonDH.registered (|g,si|) /\ CommonDH.registered (|g,sr|))
  | I_AS i ->
    (match i with
    | ASID i -> registered (I_SALT i))
  | I_SALT i ->
    (match i with
    | Salt i -> registered (I_SECRET i))
  | I_SECRET i ->
    (match i with
    | EarlySecretID i -> registered (I_ES i)
    | HandshakeSecretID i -> registered (I_HS i)
    | ApplicationSecretID i -> registered (I_AS i))
  | I_RMS #li i ->
    (match i with
    | RMSID i _ -> registered (I_AS i))
  | I_EXPORT #li i ->
    (match i with
    | EarlyExportID i _ -> registered (I_ES i)
    | ExportID i _ -> registered (I_AS i))
  | I_EXPAND #li i ->
    (match i with
    | ExpandedSecret i _ _ -> registered (I_SECRET i))
  | I_KEY i ->
    (match i with
    | KeyID #li i -> registered (I_EXPAND #li i))
  | I_FINISHED i ->
    (match i with
    | FinishedID #li i -> registered (I_EXPAND #li i)))

type index = i:pre_index{valid i}

type honest (i:index) =
  (if Flags.ideal_KEF then
    let log : i_safety_log = safety_table in
    HST.witnessed (MM.contains log i true)
  else False)

type dishonest (i:index) =
  (if Flags.ideal_KEF then
    let log : i_safety_log = safety_table in
    HST.witnessed (MM.contains log i false)
  else True)

type esId = i:pre_esId{valid (I_ES i)}
type binderId = i:pre_binderId{valid (I_BINDER i)}
type hsId = i:pre_hsId{valid (I_HS i)}
type asId = i:pre_asId{valid (I_AS i)}
type saltId = i:pre_saltId{valid (I_SALT i)}
type secretId = i:pre_secretId{valid (I_SECRET i)}
type rmsId (li:logInfo) = i:pre_rmsId li{valid (I_RMS i)}
type exportId (li:logInfo) = i:pre_exportId li{valid (I_EXPORT i)}
type expandId (li:logInfo) = i:pre_expandId li{valid (I_EXPAND i)}
type keyId = i:pre_keyId{valid (I_KEY i)}
type finishedId = i:pre_finishedId{valid (I_FINISHED i)}

// Top-level index type for version-agile record keys
type id =
| PlaintextID: our_rand:random -> id // For IdNonce
| ID13: keyId:keyId -> id
| ID12: pv:protocolVersion{pv <> TLS_1p3} -> msId:msId -> kdfAlg:kdfAlg_t -> aeAlg: aeAlg -> cr:crand -> sr:srand -> writer:role -> id

let peerLabel = function
  | ClientEarlyTrafficSecret -> ClientEarlyTrafficSecret
  | ClientHandshakeTrafficSecret -> ServerHandshakeTrafficSecret
  | ServerHandshakeTrafficSecret -> ClientHandshakeTrafficSecret
  | ClientApplicationTrafficSecret -> ServerApplicationTrafficSecret
  | ServerApplicationTrafficSecret -> ClientApplicationTrafficSecret
  | ApplicationTrafficSecret -> ApplicationTrafficSecret

let peerId = function
  | PlaintextID r -> PlaintextID r
  | ID12 pv msid kdf ae cr sr rw -> ID12 pv msid kdf ae cr sr (dualRole rw)
  | ID13 (KeyID #li (ExpandedSecret s t log)) ->
      let kid = KeyID #li (ExpandedSecret s (peerLabel t) log) in
      assume(valid (I_KEY kid)); // Annoying: registration of keys as pairs
      ID13 kid

val siId: si:sessionInfo{
  Some? (prfMacAlg_of_ciphersuite_aux (si.cipher_suite)) /\
  si.protocol_version = TLS_1p2 /\
  pvcs si.protocol_version si.cipher_suite } -> role -> Tot id

let siId si r =
  let cr, sr = split (csrands si) 32ul in
  ID12 si.protocol_version (msid si) (kdfAlg si.protocol_version si.cipher_suite) (siAuthEncAlg si) cr sr r

let pv_of_id (i:id{~(PlaintextID? i)}) = match i with
  | ID13 _ -> TLS_1p3
  | ID12 pv _ _ _ _ _ _ -> pv

// Returns the local nonce
let nonce_of_id (i : id) : random =
  match i with
  | PlaintextID r -> r
  | ID13 (KeyID #li _) -> logInfo_nonce li
  | ID12 _ _ _ _ cr sr rw -> if rw = Client then cr else sr

val kdfAlg_of_id: i:id { ID12? i } -> Tot kdfAlg_t
let kdfAlg_of_id = function
  | ID12 pv _ kdf _ _ _ _ -> kdf

val macAlg_of_id: i:id { ID12? i /\ ~(AEAD? (ID12?.aeAlg i)) } -> Tot macAlg
let macAlg_of_id = function
  | ID12 pv _ _ ae _ _ _ ->
    macAlg_of_aeAlg pv ae

val encAlg_of_id: i:id { ID12? i /\ MtE? (ID12?.aeAlg i) } -> Tot (encAlg * ivMode)
let encAlg_of_id = function
  | ID12 pv _ _ ae _ _ _ -> encAlg_of_aeAlg pv ae

val aeAlg_of_id: i:id { ~ (PlaintextID? i) } -> Tot aeAlg
let aeAlg_of_id = function
  | ID13 (KeyID #li _) -> AEAD (logInfo_ae li) (logInfo_hash li)
  | ID12 pv _ _ ae _ _ _ -> ae

let lemma_MtE (i:id{~(PlaintextID? i)})
  : Lemma (MtE? (aeAlg_of_id i) ==> ID12? i)
  = ()

let lemma_ID13 (i:id)
  : Lemma (ID13? i ==> AEAD? (aeAlg_of_id i))
  = ()

let lemma_ID12 (i:id)
  : Lemma (ID12? i ==> pv_of_id i <> TLS_1p3)
  = ()

// Pretty printing
let sinfo_to_string (si:sessionInfo) = "TODO"

// -----------------------------------------------------------------------
// Safety of key derivation depends on matching algorithms (see PRF)


(* ADL commenting until 1.2 stateful idealization is restored

assume logic type keyCommit   : csRands -> protocolVersion -> aeAlg -> negotiatedExtensions -> Type
assume logic type keyGenClient: csRands -> protocolVersion -> aeAlg -> negotiatedExtensions -> Type
assume logic type sentCCS     : role -> sessionInfo -> Type
assume logic type sentCCSAbbr : role -> abbrInfo -> Type

// ``the honest participants of handshake with this csr use matching aeAlgs''
type matches_id (i:id) =
    keyCommit i.csrConn i.pv i.aeAlg i.ext
    /\ keyGenClient i.csrConn i.pv i.aeAlg i.ext

// This index is safe for MS-based key derivation
val safeKDF: i:id -> Tot (b:bool { b=true <==> ((honestMS i.msId && strongKDF i.kdfAlg) /\ matches_id i) })
//defining this as true makes the context inconsitent!
let safeKDF _ = unsafe_coerce false //TODO: THIS IS A PLACEHOLDER

*)

// -----------------------------------------------------------------------
// The two main safety properties for the record layer

//let strongAuthId i = strongAuthAlg i.pv i.aeAlg
//let strongAEId i   = strongAEAlg   i.pv i.aeAlg

// ``We are idealizing integrity/confidentiality for this id''
// abstract let authId = function
//   | PlaintextID _ -> false
//   | ID13 ki -> false // TODO
//   | ID12 pv msid kdf ae cr sr rw -> false // TODO

// abstract let safeId = function
//   | PlaintextID _ -> false
//   | ID13 ki -> false // TODO
//   | ID12 pv msid kdf ae cr sr rw -> false // TODO
inline_for_extraction
let authId _ = false

inline_for_extraction
let safeId _ = false

let plainText_is_not_auth (i:id)
  : Lemma (requires (PlaintextID? i))
          (ensures (not (authId i)))
          [SMTPat (PlaintextID? i)]
  = ()

let safe_implies_auth (i:id)
  : Lemma (requires (safeId i))
          (ensures (authId i))
          [SMTPat (authId i)]
  = admit()	   //TODO: need to prove that strongAEAlg implies strongAuthAlg<|MERGE_RESOLUTION|>--- conflicted
+++ resolved
@@ -121,12 +121,8 @@
 
   // Client
   hello_retry = true;
-<<<<<<< HEAD
   offer_shares = [Format.NamedGroup.X25519];
-=======
-  offer_shares = [SEC CC.ECC_X25519];
   custom_extensions = [];
->>>>>>> 40d80a61
 
   // Server
   check_client_version_in_pms_for_old_tls = true;
