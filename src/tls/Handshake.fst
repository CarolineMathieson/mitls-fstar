(*--build-config options:--use_hints --fstar_home ../../../FStar --include ../../../FStar/ucontrib/Platform/fst/ --include ../../../FStar/ucontrib/CoreCrypto/fst/ --include ../../../FStar/examples/low-level/crypto/real --include ../../../FStar/examples/low-level/crypto/spartan --include ../../../FStar/examples/low-level/LowCProvider/fst --include ../../../FStar/examples/low-level/crypto --include ../../libs/ffi --include ../../../FStar/ulib/hyperstack --include ideal-flags;
--*)
module Handshake

open FStar.Heap
open FStar.HyperHeap
open FStar.HyperStack
//FIXME! Don't open so much ... gets confusing. Use module abbrevs instead
//AR: Yes ! Totally agree.
//CF: TODO
open FStar.Seq
open FStar.Set

open Platform.Error
open Platform.Bytes

open TLSError
open TLSInfo
open TLSConstants
open Range
open HandshakeMessages // for the message syntax
//open StAE

//16-05-31 these opens are implementation-only; overall we should open less
//open CoreCrypto
open Epochs
//open HandshakeLog


module HH = FStar.HyperHeap
module MR = FStar.Monotonic.RRef
module MS = FStar.Monotonic.Seq
module Nego = Negotiation

let hashSize = Hashing.Spec.tagLen

//<expose for TestClient> CF: temporarily broken; such tests should be coded against HS submodules.
// TODO restore unit tests as in TestClient

(* A flag for runtime debugging of Handshake data.
   The F* normalizer will erase debug prints at extraction
   when this flag is set to false.

   SI: pull both these out to a Debug/Config module. *)
inline_for_extraction let hs_debug = false

// inline/normalize  too?
let debug_print s =
  if hs_debug then
    IO.debug_print_string s
  else false


(* Returns [c] if [c] is within the range of acceptable versions for [cfg],
 * [Error] otherwise. *)

// TODO : implement resumption
//val getCachedSession: cfg:config -> ch:ch -> ST (option session)
//  (requires (fun h -> True))
//  (ensures (fun h0 i h1 -> True))
//let getCachedSession cfg cg = None


(* Handshake API: TYPES, taken from FSTI *)

//17-03-24 consider using instead "if role = Client then clientState else serverServer"
//17-03-24 but that may break extraction to Kremlin and complicate typechecking
//17-03-24 we could also use two refinements.

type digest = l:bytes{length l <= 32}
type machineState =
  | C_Idle
  | C_Wait_ServerHello
  | C_Complete

  // only after accepting TLS 1.3
  | C_Wait_Finished1

  // only after accepting TLS classic
  | C_Wait_ServerHelloDone
  | C_Wait_CCS2 of digest
  | C_Wait_Finished2 of digest

  | S_Idle
  | S_Complete

  // only after choosing TLS 1.3
  | S_Sent_ServerHello // required to start encryption
  | S_Wait_Finished2 of digest

  // only after choosing TLS classic
  | S_Wait_CCS1
  | S_Wait_Finished1

// Removed error states, consider adding again to ensure the machine is stuck?

//</expose for TestClient>
// internal stuff: state machine, reader/writer counters, etc.
// (will take other HS fields as parameters)

<<<<<<< HEAD
noeq type hs = | HS: 
  #region: rgn {is_hs_rgn region} ->
=======
noeq type hs = | HS:
  #region: rgn { is_hs_rgn region } ->
>>>>>>> 881311df
  r: role ->
  nonce: TLSInfo.random ->  // unique for all honest instances; locally enforced
  nego: Nego.t region r ->
  log: Handshake.Log.t region (Nego.hashAlg nego) (* embedding msg buffers *) ->
  ks: KeySchedule.ks -> //region r ->
  epochs: epochs region nonce ->
  state: ref machineState (*in region*) -> // state machine; should be opaque and depend on r.
  hs

// the states of the HS sub=module will be subject to a joint invariant


(* the handshake internally maintains epoch counters  for the current reader and writer *)

let logT (s:hs) (h:HyperStack.mem) = Epochs.epochsT s.epochs h

let stateType (s:hs) = seq (epoch s.region s.nonce) * machineState // handshake_state (HS?.r s)

let stateT (s:hs) (h:HyperStack.mem) : GTot (stateType s) = (logT s h, sel h s.state)

let non_empty h s = Seq.length (logT s h) > 0

let logIndex (#t:Type) (log: seq t) = n:int { -1 <= n /\ n < Seq.length log }

#set-options "--lax"
let forall_epochs (hs:hs) h (p:(epoch hs.region hs.nonce -> Type)) =
  (let es = logT hs h in
   forall (i:nat{i < Seq.length es}).{:pattern (Seq.index es i)} p (Seq.index es i))
//epochs in h1 extends epochs in h0 by one
let fresh_epoch h0 s h1 =
  let es0 = logT s h0 in
  let es1 = logT s h1 in
  Seq.length es1 > 0 &&
  es0 = Seq.slice es1 0 (Seq.length es1 - 1)

let latest h (s:hs{Seq.length (logT s h) > 0}) = // accessing the latest epoch
 let es = logT s h in
 Seq.index es (Seq.length es - 1)


(* vs modifies clauses? *)
(* let unmodified_epochs s h0 h1 =  *)
(*   forall_epochs s h0 (fun e ->  *)
(*     let rs = regions e in  *)
(*     (forall (r:rid{Set.mem r rs}).{:pattern (Set.mem r rs)} Map.sel h0 r = Map.sel h1 r)) *)

// separation policy: the handshake mutates its private state,
// only depends on it, and only extends the log with fresh epochs.


// placeholder, to be implemented as a stateful property.
assume val completed: #region:rgn -> #nonce:TLSInfo.random -> epoch region nonce -> Type0

// consider adding an optional (resume: option sid) on the client side
// for now this bit is not explicitly authenticated.

// Well-formed logs are all prefixes of (Epoch; Complete)*; Error
// This crucially assumes that TLS keeps track of OutCCS and InCCSAck
// so that it knows which reader & writer to use (not always the latest ones):
// - within InCCSAck..OutCCS, we still use the older writer
// - within OutCCS..InCCSAck, we still use the older reader
// - otherwise we use the latest readers and writers

// technicality: module dependencies?
// we used to pre-declare all identifiers in TLSInfo
// we used owe could also record (fatal) errors as log terminators

// abstract invariant; depending only on the HS state (not the epochs state)
// no need for an epoch states invariant here: the HS never modifies them

assume val hs_invT : s:hs -> epochs:seq (epoch s.region s.nonce) -> machineState -> Type0

let hs_inv (s:hs) (h: HyperStack.mem) =
  hs_invT s (logT s h) (sel h (HS?.state s))  //An abstract invariant of HS-internal state
  /\ Epochs.containsT s.epochs h                //Nothing deep about these next two, since they can always
  /\ HyperHeap.contains_ref s.state.ref (HyperStack.HS?.h h)                 //be recovered by 'recall'; carrying them in the invariant saves the trouble

let iT (s:hs) rw (h:HyperStack.mem) =
    match rw with
    | Reader -> Epochs.readerT s.epochs h
    | Writer -> Epochs.writerT s.epochs h

//A framing lemma with a very trivial proof, because of the way stateT abstracts the state-dependent parts
let frame_iT_trivial  (s:hs) (rw:rw) (h0:HyperStack.mem) (h1:HyperStack.mem)
  : Lemma (stateT s h0 = stateT s h1
           ==> iT s rw h0 = iT s rw h1)
  = ()

//Here's a framing on stateT connecting it to the region discipline
let frame_stateT  (s:hs) (rw:rw) (h0:HyperStack.mem) (h1:HyperStack.mem) (mods:Set.set rid)
  : Lemma (requires HH.modifies_just mods (HyperStack.HS?.h h0) (HyperStack.HS?.h h1)
            /\ Map.contains (HyperStack.HS?.h h0) s.region
            /\ not (Set.mem s.region mods))
          (ensures stateT s h0 = stateT s h1)
  = ()

//This is probably the framing lemma that a client of this module will want to use
let frame_iT  (s:hs) (rw:rw) (h0:HyperStack.mem) (h1:HyperStack.mem) (mods:Set.set rid)
  : Lemma (requires HH.modifies_just mods (HyperStack.HS?.h h0) (HyperStack.HS?.h h1)
            /\ Map.contains (HyperStack.HS?.h h0) s.region
            /\ not (Set.mem s.region mods))
          (ensures stateT s h0 = stateT s h1
           /\ iT s rw h0 = iT s rw h1)
  = frame_stateT s rw h0 h1 mods;
    frame_iT_trivial s rw h0 h1

// returns the epoch for reading or writing
let eT s rw (h:HyperStack.mem { iT s rw h >= 0 }) = Seq.index (logT s h) (iT s rw h)

let readerT s h = eT s Reader h
let writerT s h = eT s Writer h

// this function increases (how to specify it once for all?)
val i: s:hs -> rw:rw -> ST int
  (requires (fun h -> True))
  (ensures (fun h0 i h1 -> h0 == h1
              /\ i = iT s rw h1
              /\ Epochs.get_ctr_post (HS?.epochs s) rw h0 i h1))
let i hs rw =
  match rw with
  | Reader -> Epochs.get_reader hs.epochs
  | Writer -> Epochs.get_writer hs.epochs


type incoming =
  // the fragment is accepted, and...
  | InAck:
      next_keys : bool -> // the reader index increases;
      complete  : bool -> // the handshake is complete!
      incoming

  | InQuery: Cert.chain -> bool -> incoming // could be part of InAck if no explicit user auth
  | InError: error -> incoming // how underspecified should it be?

let in_next_keys (r:incoming) = InAck? r && InAck?.next_keys r
let in_complete (r:incoming)  = InAck? r && InAck?.complete r

let optHashAlg_prime_is_optHashAlg: result hashAlg' -> Tot (result hashAlg) =
  function
  | Error z -> Error z
  | Correct h -> Correct h

let sigHashAlg_is_tuple_sig_hash: sigHashAlg -> Tot (sigAlg * hashAlg) =
  function | a,b -> a,b

let rec list_sigHashAlg_is_list_tuple_sig_hash: list sigHashAlg -> Tot (list (sigAlg * hashAlg)) =
  function
  | [] -> []
  | hd::tl -> (sigHashAlg_is_tuple_sig_hash hd) :: (list_sigHashAlg_is_list_tuple_sig_hash tl)

val to_be_signed: pv:protocolVersion -> role -> csr:option bytes{None? csr <==> pv = TLS_1p3} -> bytes -> Tot bytes
let to_be_signed pv role csr tbs =
  match pv, csr with
  | TLS_1p3, None ->
    let pad = abytes (String.make 64 (Char.char_of_int 32)) in
    let ctx =
      match role with
      | Server -> "TLS 1.3, server CertificateVerify"
      | Client -> "TLS 1.3, client CertificateVerify"
    in
    pad @| (abytes ctx) @| (abyte 0z) @| tbs
  | _, Some csr -> csr @| tbs

val sigHashAlg_of_ske: bytes -> Tot (option (sigHashAlg * bytes))
let sigHashAlg_of_ske signature =
  if length signature > 4 then
   let h, sa, sigv = split2 signature 1 1 in
   match vlsplit 2 sigv with
   | Correct (sigv, eof) ->
     begin
     match length eof, parseSigAlg sa, optHashAlg_prime_is_optHashAlg (parseHashAlg h) with
     | 0, Correct sa, Correct (Hash h) -> Some ((sa,Hash h), sigv)
     | _, _, _ -> None
     end
   | Error _ -> None
  else None


(* -------------------- Handshake Client ------------------------ *)

val client_ClientHello: hs -> i:id -> ST (result (Handshake.Log.outgoing i))
  (requires (fun h ->
    True (* add the precondition that Nego and KS are in proper state *) ))
  (ensures (fun h0 i h1 -> True))
  (* TODO: what should we say here? something like:
    - The Keys Schedule state machine is in the initial state
    - The Handshake log has exactly one more message: the ClientHello computed from the input configurtion
    - The result is this ClientHello and its serialization
  *)
let client_ClientHello hs i =
  (* Negotiation computes the list of groups from the configuration;
     KeySchedule computes and serializes the shares from these groups (calling into CommonDH)
     Messages should do the serialization (calling into CommonDH), but dependencies are tricky *)
  let open Nego in
  let offer = clientOffer hs.nego in (* compute offer from configuration *)
  let shares =
    match offer.co_protocol_version with
      | TLS_1p3 -> (* compute shares for groups in offer *)
        let gx = KeySchedule.ks_client_13_1rtt_init hs.ks offer.co_namedGroups in
        Some gx
      | _ ->
        let si = KeySchedule.ks_client_12_init hs.ks in  // we may need si to carry looked up PSKs
        None
    in
  let sid =
    match offer.co_resume with
    | None -> empty_bytes
    | Some x -> x
    in
  (* In Extensions: prepare client extensions, including key shares *)
  //17-03-30 where are the keyshares? How to convert them?
  let ext = Extensions.prepareExtensions
    offer.co_protocol_version
    offer.co_cipher_suites
    false false //17-03-30 ??
    offer.co_sigAlgs
    offer.co_namedGroups // list of named groups?
    None //17-03-30 ?? optional (cvd,svd)
    shares // apparently at most one for now
    in
  let ch = // a bit too concrete? ClientHello hs.nonce offer hs.resume ri shares
  {
    ch_protocol_version = offer.co_protocol_version;
    ch_client_random = hs.nonce;
    ch_sessionID = sid;
    ch_cipher_suites = offer.co_cipher_suites;
    ch_raw_cipher_suites = None;
    ch_compressions = offer.co_compressions;
    ch_extensions = Some ext
  } in
  Handshake.Log.send hs.log (ClientHello ch);  // TODO decompose in two steps, appending the binders
  hs.state := C_Wait_ServerHello; // we may still need to keep parts of ch
  Correct(Handshake.Log.next_fragment hs.log i)


let client_ServerHello hs sh digest =
  let open Nego in
  // debug_print "Processing client hello...\n";
  let n = clientMode hs.nego sh in
  match n with
  | Error z -> Error z
  | Correct mode ->
    match mode.n_protocol_version, mode.n_kexAlg with
    | TLS_1p3, Kex_DHE //, Some gy
    | TLS_1p3, Kex_ECDHE //, Some gy
    -> (* commit to TLS 1.3 *)
      begin
        let keys = KeySchedule.ks_client_13_sh hs.ks
          mode.n_server_random
          mode.n_cipher_suite
          digest
          (Some?.v mode.n_server_share)
          false (* in case we provided PSKs earlier, ignore them from now on *)
          in
        let ep = //? we don't have a full index yet for the epoch; reuse the one for keys??
          let h = admit() in
          Epochs.recordInstanceToEpoch #hs.region #hs.nonce h keys in // just coercion
        Epochs.add_epoch hs.epochs ep; // actually extending the epochs log
        Epochs.incr_reader hs.epochs;
        hs.state := C_Wait_Finished1;
        Correct(InAck true false)
      end
    | TLS_1p3, _ -> Error(AD_internal_error, perror __SOURCE_FILE__ __LINE__ "Unsupported group negotiated")
    | _, _ -> (* commit to TLS classic *)
      begin
        hs.state := C_Wait_ServerHelloDone;
        Correct(InAck false false)
      end

(* receive Certificate...ServerHelloDone, with optional cert request. Not for TLS 1.3 *)
val client_ServerHelloDone:
  hs ->
  HandshakeMessages.crt ->
  HandshakeMessages.ske ->
  option HandshakeMessages.cr ->
  ST incoming
  (requires (fun h -> True))
  (ensures (fun h0 i h1 -> True))
let client_ServerHelloDone hs c ske ocr =
    let open Nego in
    match Nego.clientComplete hs.nego c ske ocr with
    | Error z -> InError z
    | Correct mode -> (

    (* here are the checks we were doing before; now hopefully in Nego:
    let valid_chain = hs.cfg.check_peer_certificate => Cert.validate_chain c.crt_chain true cfg.peer_name cfg.ca_file in
    if not valid_chain then Error (AD_certificate_unknown_fatal, perror __SOURCE_FILE__ __LINE__ "Certificate validation failure")    else
      let ske_tbs = kex_s_to_bytes ske.ske_kex_s in
      let Some cs_sigalg = n.n_sigAlg in
      let sigalgs = n.n_extensions.ne_signature_algorithms in
      match sigHashAlg_of_ske ske.ske_sig with
      | None -> Error (AD_decode_error, perror __SOURCE_FILE__ __LINE__ "Failed to parse SKE message")
      | Some ((sa,h),sigv) ->
            let algs: list sigHashAlg =
              match sigalgs with
              | Some l -> l
              | None -> [(cs_sigalg, Hash Hashing.Spec.SHA1)] in
            if not (List.Tot.existsb (fun (xs,xh) -> (xs = sa && xh = h)) algs)
            then Error (AD_handshake_failure, perror __SOURCE_FILE__ __LINE__ "Signature algorithm negotiation failed")
            else
              let a = Signature.Use (fun _ -> true) sa [h] false false in
              let csr = (n.n_client_random @| n.n_server_random) in
              let ems = n.n_extensions.ne_extended_ms in
              let tbs = to_be_signed n.n_protocol_version Server (Some csr) ske_tbs in
              match Signature.get_chain_public_key #a c.crt_chain with
              | None -> Error (AD_handshake_failure, perror __SOURCE_FILE__ __LINE__ "failed to get public key from chain") )
              | Some pk ->
                   let valid_signature = Signature.verify #a h pk tbs sigv in
                   // debug_print("tbs = " ^ (Platform.Bytes.print_bytes tbs) ^ "\n");
                   debug_print("Signature validation status = " ^ (if valid then "OK" else "FAIL") ^ "\n");
                   if not valid_signature then Error (AD_handshake_failure, perror __SOURCE_FILE__ __LINE__ "failed to check SKE signature")
                   else
                     match ske.ske_kex_s with
                     | KEX_S_RSA _ -> Error (AD_handshake_failure, perror __SOURCE_FILE__ __LINE__ "only support ECDHE/DHE SKE") )
                     | KEX_S_DHE (| g, gy |) ->
                     *)

                       ( match ocr with
                         | None -> ()
                         | Some cr ->
                             let cc = {crt_chain = []} in // TODO
                             Handshake.Log.send hs.log (Certificate cc));

                       let (| g, _ |) = Some?.v (mode.Nego.n_server_share) in // already set in KS
                       let gx =
                         KeySchedule.ks_client_12_full_dh hs.ks
                         mode.Nego.n_server_random
                         mode.Nego.n_protocol_version
                         mode.Nego.n_cipher_suite
                         mode.Nego.n_extensions.ne_extended_ms // a flag controlling the use of ems
                         g in
                       let msg = ClientKeyExchange ({cke_kex_c = kex_c_of_dh_key #g gx}) in
                       let digestClientKeyExchange = Handshake.Log.send_tag hs.log msg  in

                       (* fuse these two calls? *)
                       //17-03-29 FIXME
                       if mode.Nego.n_extensions.ne_extended_ms then
                         KeySchedule.ks_client_12_set_session_hash hs.ks digestClientKeyExchange;

                       // let cfin_key = admit() in
                       let app_keys, cfin_key = KeySchedule.ks_12_get_keys hs.ks in
                       let ep =
                         let h = admit() (*Negotiation.Fresh ({session_nego = fullmode})*) in
                         Epochs.recordInstanceToEpoch h app_keys in
                       Epochs.add_epoch hs.epochs ep;

                       (* will send CCS then encrypted Finished *)
                       let cvd = TLSPRF.verifyData (mode.Nego.n_protocol_version,mode.Nego.n_cipher_suite) cfin_key Client digestClientKeyExchange in
                       let digestClientFinished = Handshake.Log.send_CCS_tag hs.log (Finished ({fin_vd = cvd})) false in
                       hs.state := C_Wait_CCS2 digestClientFinished;
                       InAck false false)

#set-options "--lax"
(* receive EncryptedExtension...ServerFinished for TLS 1.3, roughly mirroring client_ServerHelloDone *)
let client_ServerFinished_13 hs ee ocr c cv (svd:bytes) digestCert digestCertVerify digestServerFinished =
    match Nego.clientComplete_13 hs.nego ee ocr c cv digestCert with
    (* here are the checks we were doing before; now hopefully in Nego:
    let valid_chain = cfg.check_peer_certificate => Cert.validate_chain c.crt_chain true cfg.peer_name cfg.ca_file in
    if not valid_chain then Error (AD_decode_error, "Certificate was not valid")
    else
    begin
       let Some cs_sigalg = n.n_sigAlg in
       let Some algs = n.n_extensions.ne_signature_algorithms in
       debug_print("cv_sig = " ^ (Platform.Bytes.print_bytes cv.cv_sig) ^ "\n");
       match sigHashAlg_of_ske cv.cv_sig with
       | Some ((sa,ha), sigv) ->
         if not (List.Tot.existsb (fun (xs,xh) -> (xs = sa && xh = ha)) (list_sigHashAlg_is_list_tuple_sig_hash algs))
         then Error (AD_handshake_failure, "Signature algorithm negotiation failed")
         else (
           begin
           let Hash sh_alg = sessionHashAlg n.n_protocol_version n.n_cipher_suite in
           let hL = hashSize sh_alg in
           let zeroes = Platform.Bytes.abytes (String.make hL (Char.char_of_int 0)) in
           let rc = Hashing.compute sh_alg zeroes in
           let lb = (HandshakeLog.getHash log sh_alg) @| rc in
           let a = Signature.Use (fun _ -> true) sa [ha] false false in
           let tbs = to_be_signed n.n_protocol_version Server None lb in
           match Signature.get_chain_public_key #a c.crt_chain with
           | None -> Error (AD_decode_error, "Certificate was not valid")
           | Some pk ->
             let valid_signature = Signature.verify ha pk tbs sigv in
             debug_print("Signature validation status = " ^ (if valid then "OK" else "FAIL") ^ "\n");
             if not valid then Error (AD_decode_error, "Certificate signature did not verify")
             else  *)
    | Error z -> InError z
    | Correct full_mode ->
        //admit() // 17-03-30  until KS restructuring

        let (sfin_key, cfin_key, app_keys) = KeySchedule.ks_client_13_sf hs.ks digestServerFinished in
        // was also calling: let keys = KeySchedule.ks_client_13_sf ks in
        // was also calling: let cvd = KeySchedule.ks_client_13_client_finished ks in
        // was also calling: let ems = KeySchedule.ks_client_13_cf ks in // ?

        let (| finId, sfin_key |) = sfin_key in
        if not (HMAC.UFCMA.verify sfin_key digestCertVerify svd)
        then InError (AD_decode_error, "Finished MAC did not verify")
        else (
          let digest =
            match ocr with
            | Some cr -> Handshake.Log.send_tag hs.log (Certificate ({crt_chain = []}))
            | None -> digestServerFinished in
          let (| finId, cfin_key |) = cfin_key in
          let cvd = HMAC.UFCMA.mac cfin_key digest in
          Handshake.Log.send hs.log (Finished ({fin_vd = cvd}));
          let ep =
            let h = admit() (* Negotiation.Fresh ({session_nego = full_mode}) *) in // review index?
            Epochs.recordInstanceToEpoch h app_keys in
          Epochs.add_epoch hs.epochs ep;
          Epochs.incr_reader hs.epochs;
          Epochs.incr_writer hs.epochs; // TODO update writer key properly
          hs.state := C_Complete; // full_mode (cvd,svd); do we still need to keep those?
          InAck true true )

let client_ServerFinished hs f digest =
  // TODO fixme
//    let sfin_key = KeySchedule.ks_client_12_server_finished hs.ks in
//    let cvd = TLSPRF.verifyData (mode.Nego.n_protocol_version,mode.Nego.n_cipher_suite) cfin_key Client digestClientKeyExchange in
//    if HMAC.UFCMA.verify sfin_key digest f.fin_vd
    if false
    then (
      hs.state := C_Complete; // ADL: TODO need a proper renego state Idle (Some (vd,svd)))};
      InAck false true)
    else
      InError (AD_decode_error, "Finished MAC did not verify")

(* -------------------- Handshake Server ------------------------ *)

(* called by server_ClientHello after sending TLS 1.2 ServerHello *)
let server_ServerHelloDone hs n =
    // static precondition: n.n_protocol_version <> TLS_1p3 && Some? n.n_sigAlg && (n.n_kexAlg = Kex_DHE || n.n_kexAlg = Kex_ECDHE)
    // should instead use Nego for most of this processing
    let cfg = admit() in
    match Cert.lookup_chain cfg.cert_chain_file with
    | Error z -> Error z
    | Correct chain ->
      let c = {crt_chain = chain} in
      let cr = n.Negotiation.n_client_random in
      let ems = n.Negotiation.n_extensions.ne_extended_ms in
      let pv = n.Negotiation.n_protocol_version in
      let cs = n.Negotiation.n_cipher_suite in
      let g : CommonDH.group = admit() in // TODO
      let gy = KeySchedule.ks_server_12_init_dh hs.ks
        cr
        pv
        cs
        ems
        g in
      let kex_s = KEX_S_DHE gy in
      let sv = kex_s_to_bytes kex_s in
      let csr = n.Negotiation.n_client_random @| n.Negotiation.n_server_random in

      // Signature agility (following the broken rules of 7.4.1.4.1. in RFC5246)
      let Some sa = n.n_sigAlg in
      let sigalgs = n.n_extensions.ne_signature_algorithms in
      let algs =
          match sigalgs with
          | Some l -> l
          | None -> [(sa,Hash Hashing.Spec.SHA1)]  in
      let algs = List.Tot.filter (fun (s,_) -> s = sa) algs in
      let sa, ha =
          match algs with
          | sha::_ -> sha
          | [] -> (sa, Hash Hashing.Spec.SHA1)
        in
      let hab, sab = hashAlgBytes ha, sigAlgBytes sa in
      let a = Signature.Use (fun _ -> true) sa [ha] false false in
      let tbs = to_be_signed n.n_protocol_version Server (Some csr) sv in
      begin
        match Signature.lookup_key #a cfg.private_key_file with
        | None -> Error (AD_internal_error, perror __SOURCE_FILE__ __LINE__ "could not load siginig key")
        | Some csk ->
            let sigv = Signature.sign ha csk tbs in
          if not (length sigv >= 2 && length sigv < 65536)
          then Error (AD_decode_error, perror __SOURCE_FILE__ __LINE__ "signature length out of range")
          else
              begin
                lemma_repr_bytes_values (length sigv);
                let signature = (hab @| sab @| (vlbytes 2 sigv)) in
                let ske = {ske_kex_s = kex_s; ske_sig = signature} in
                Handshake.Log.send hs.log (Certificate c);
                Handshake.Log.send hs.log (ServerKeyExchange ske);
                Handshake.Log.send hs.log ServerHelloDone;
                s.state := S_SentCCS n
                // TODO: signal send_CCS and next _keys
              end
      end

(* receive ClientHello, and choose a protocol version and mode *)
val server_ClientHello: hs -> HandshakeMessages.ch -> ST incoming
  (requires (fun h -> True))
  (ensures (fun h0 i h1 -> True))
let server_ClientHello hs ch =
    match Nego.serverMode hs.nego ch with
    | Error z -> Error z
    | Correct mode -> (
      //let srand = KS.ks_server_random hs.ks in
      let server_share = // move to Nego?
        (match mode.sm_protocol_version, mode.sm_dh_group, mode.sm_dh_share with // TODO mode should group g and gx as a single option in CommonDH
         | TLS_1p3, Some gn, Some gxb ->
         (match CommonDH.group_of_namedGroup gn with
          | None -> None
          | Some g ->
           (match CommonDH.parse g gxb with
           | None -> None
           | Some gx ->
             Some (KeySchedule.ks_server_13_1rtt_init hs.ks  // getting the server key share
               ch.ch_client_random
               mode.sm_cipher_suite
               g_gx
               )))
       | _ -> None) in
      (* Extensions:negotiateServerExtensions *)
      match Extensions.negotiateServerExtensions mode.sm_protocol_version ch.ch_extensions ch.ch_cipher_suites cfg mode.sm_cipher_suite ri server_share false with
        | Error z -> Error z
        | Correct sext -> (
          let sid = CoreCrypto.random 32 in
          let sh =
          { sh_protocol_version = mode.sm_protocol_version;
             sh_sessionID = Some sid;
             sh_server_random = hs.nonce;
             sh_cipher_suite = mode.sm_cipher_suite;
             sh_compression = mode.sm_comp;
             sh_extensions = sext} in
          let digest_ServerHello = Handshake.Log.send_tag (ServerHello sh) in

          let nego = // should be directly returned by Nego? Who allocates sid?
          { n_client_random = ch.ch_client_random;
             n_server_random = hs.nonce;
             n_sessionID = Some sid;
             n_protocol_version = mode.sm_protocol_version;
             n_kexAlg = mode.sm_kexAlg;
             n_sigAlg = mode.sm_sigAlg;
             n_aeAlg  = mode.sm_aeAlg;
             n_cipher_suite = mode.sm_cipher_suite;
             n_compression = mode.sm_comp;
             n_dh_group = mode.sm_dh_group;
             n_scsv = [];
             n_extensions = mode.sm_ext;
             (* [getCachedSession] returned [None], so no session resumption *)
             n_resume = false} in

          if mode.sm_protocol_version = TLS_1p3
          then (
            let hs_keys = KeySchedule.ks_server_13_sh hs.ks digestServerHello in
            let ep =
              let h = Negotiation.Fresh ({session_nego = n}) in
              Epochs.recordInstanceToEpoch #r0 #id h hs_keys in
           // Do not increment writer yet as the SH is sent in plaintext
            Epochs.add_epoch lgref ep;
            hs.state := S_Sent_ServerHello n;
            InAck false false)

          else server_ServerHelloDone hs nego // sending our whole flight hopefully in a single packet.
          ))

(* receive ClientKeyExchange; CCS *)
let server_ClientCCS hs cke digest (* clientCert *)  =
    // FIXME support optional client c and cv
    // let ems = n.n_extensions.ne_extended_ms in // ask Nego?
    match cke.cke_kex_c with
      | KEX_C_RSA _ | KEX_C_DH -> Error(AD_decode_error, perror __SOURCE_FILE__ __LINE__ "Expected DHE/ECDHE CKE")
      | KEX_C_DHE gyb
      | KEX_C_ECDHE gyb -> (
          let Some gn = n.n_dh_group in // FIXME error flow
          let Some g = CommonDH.group_of_namedGroup gn in // FIXME static enforcement
          let gy : CommonDH.share g = CommonDH.parse g gyb in // FIXME just need to pattern match on parsed share
          let app_keys = KeySchedule.ks_server_12_cke_dh hs.ks g gy digest in
          let h = Negotiation.Fresh ({session_nego = n}) in
          let ep = Epochs.recordInstanceToEpoch h keys in
          Epochs.add_epoch lgref ep;
          Epochs.incr_reader lgref;
          hs.state := S_Wait_Finished1 n digest; // keep digest to verify the Client Finished
          InAck true false )

(* receive ClientFinish *)
let server_ClientFinished hs digestCCS digestClientFinished =
    let (cfin_key, sfin_key) = KeySchedule.ks_server_12_finished_keys hs.ks in
    if HMAC.UFCMA.verify cfin_key digestCCS f.fin_vd
    then
      let svd = HMAC.UFCMA.mac sfin_key digestClientFinished in
      let unused_digest = Handshake.Log.send_CCS_tag (Finished ({fin_vd = svd})) in
      InAck false false
    else
      InError (AD_decode_error, "Finished MAC did not verify")

(* send EncryptedExtensions; Certificate; CertificateVerify; Finish (1.3) *)
val server_send_server_finished_13: hs -> i:id -> ST (result (Outgoing i))
  (requires (fun h -> True))
  (ensures (fun h0 i h1 -> True))
let server_ServerFinished_13 hs n =
    // static pre: n.n_protocol_version = TLS_1p3 && Some? n.n_sigAlg && (n.n_kexAlg = Kex_DHE || n.n_kexAlg = Kex_ECDHE)
    // most of this should go to Nego
    match Cert.lookup_chain cfg.cert_chain_file with
    | Error z -> Error z
    | Correct chain ->

      Handshake.Log.send hs.log (EncryptedExtensions ({ee_extensions = []}));
      let digestSig = Handshake.Log.send_tag hs.log (Certificate ({crt_chain = chain})) in

      let pv = n.n_protocol_version in
      let cs = n.n_cipher_suite in
      let sh_alg = sessionHashAlg pv cs in

      //TODO factor out code for signing
      // Signature agility (following the broken rules of 7.4.1.4.1. in RFC5246)
      // If no signature nego took place we use the SA and KDF hash from the CS
      let Some sa = n.n_sigAlg in
      let algs =
        match n.n_extensions.ne_signature_algorithms with
        | Some l -> l
        | None -> [sa, sh_alg]
      in
      let algs = List.Tot.filter (fun (s,_) -> s = sa) algs in
      let sa, ha =
        match algs with
        | ha::_ -> ha
        | [] -> (sa, sh_alg) in
      let hab, sab = hashAlgBytes ha, sigAlgBytes sa in
      let a = Signature.Use (fun _ -> true) sa [ha] false false in
      begin
        match Signature.lookup_key #a cfg.private_key_file with
        | None -> Error (AD_internal_error, perror __SOURCE_FILE__ __LINE__ "could not load signing key")
        | Some csk -> (
            let Hash sh_alg = sh_alg in
            let hL = hashSize sh_alg in
            let zeroes = Platform.Bytes.abytes (String.make hL (Char.char_of_int 0)) in
            let rc = Hashing.compute  sh_alg zeroes in
            let lb = digestSig @| rc in
            let tbs = to_be_signed pv Server None lb in
            let sigv = Signature.sign ha csk tbs in
            let signature = hab @| sab @| vlbytes 2 sigv in

            let digestFinished = Handshake.Log.send_tag hs.log (CertificateVerify ({cv_sig = signature})) in
            let sfin_key = KeySchedule.ks_server_13_server_finished hs.ks  in
            let svd = HMAC.UFCMA.mac sfin_key digestFinished in
            let digestServerFinished = Handshake.Log.send_tag (Finished ({fin_vd = svd})) in
            // we need to call KeyScheduke twice, to pass this digest
            let app_keys = KeySchedule.ks_server_13_sf ks digestServerFinished in
            let ep =
               let h = Negotiation.Fresh ({session_nego = n}) in
               Epochs.recordInstanceToEpoch #r0 #id h app_keys in
            Epochs.add_epoch lgref ep;
            Epochs.incr_writer lgref; // Switch to ATK after the SF
            Epochs.incr_reader lgref; // TODO when to increment the reader?

            //??? hs_outgoing_epochchange = Some Writer; };
            hs.state := S_Wait_Finished2;
            Handshake.Log.set_flags "switch to ATK 0.5RTT"
            Correct(Handshake.Log.next_fragment hs.log i)
            )
      end

(* receive ClientFinish 1.3 *)
let server_ClientFinished_13 hs n f digestClientFinished clientAuth=
   match clientAuth with
   | Some (c,cv,digest) -> Error(AD_internal_error, perror __SOURCE_FILE__ __LINE__ "Client CertificateVerify validation not implemented")
   | None ->
       let cfin_key = KeySchedule.ks_server_13_client_finished hs.ks in
       // TODO MACVerify digestClientFinished
       if HMAC.UFCMA.verify cfin_key digestClientFinished f.fin_vd
       then (
          Epochs.incr_writer hs.epochs lgref;
          hs.state := Complete;
          InAck true false  (*?*)  )
       else InError (AD_decode_error, "Finished MAC did not verify")

(* TODO: resumption *)
assume val server_send_server_finished_res: hs -> ST unit
  (requires (fun h -> True))
  (ensures (fun h0 i h1 -> True))

(* Handshake API: PUBLIC Functions, taken from FSTI *)

// returns the protocol version negotiated so far
// (used for formatting outgoing packets, but not trusted)
val version: s:hs -> Tot protocolVersion
  (requires (hs_inv s))
  (ensures (fun h0 pv h1 -> h0 = h1))
let version s = Nego.version s.nego

// JP: the outside has been checked against the fsti which had another
// definition (at the bottom of this file)
val iT_old:  s:hs -> rw:rw -> ST int
  (requires (fun h -> True))
  (ensures (fun h0 i h1 -> True))
let iT_old (HS r res cfg id l st) rw =
  match rw with
  | Reader -> (!st).hs_reader
  | Writer -> (!st).hs_writer


(* Control Interface *)

// Create instance for a fresh connection, with optional resumption for clients
val create: r0:rid -> cfg:TLSInfo.config -> r:role -> resume:TLSInfo.resumeInfo r -> ST hs
  (requires (fun h -> True))
  (ensures (fun h0 s h1 ->
    modifies Set.empty h0 h1 /\
    fresh_subregion r0 (HS?.region s) h0 h1 /\
    hs_inv s h1 /\
    HS?.r s = r /\
    HS?.resume s = resume /\
    HS?.cfg s = cfg /\
    logT s h1 = Seq.createEmpty ))
let handshake_state_init r0 cfg (r:role) (resume:rid) =
  let nego = Nego.create #reg r cfg resume in
  let log = HandshakeLog.create #reg (Nego.hashAlg nego) in
  //let nonce = Nonce.mkHelloRandom r r0 in //NS: should this really be Client?
  let ks, nonce = KS.create #reg r in
  let epochs = Epochs.create reg nonce in
  let state = ralloc (if r = Client then C_Idle else S_Idle) in
  HS #r0 r nonce nego log ks epochs state


let mods s h0 h1 =
  HyperStack.modifies_one s.region h0 h1

let modifies_internal h0 s h1 =
    hs_inv s h1 /\
    mods s h0 h1 /\
    modifies_rref s.region !{as_ref s.state} (HyperStack.HS?.h h0) (HyperStack.HS?.h h1)

// Idle client starts a full handshake on the current connection
val rehandshake: s:hs -> config -> ST bool
  (requires (fun h -> hs_inv s h /\ HS?.r s = Client))
  (ensures (fun h0 _ h1 -> modifies_internal h0 s h1))
let rehandshake s c = Platform.Error.unexpected "rehandshake: not yet implemented"

// Idle client starts an abbreviated handshake resuming the current session
val rekey: s:hs -> config -> ST bool
  (requires (fun h -> hs_inv s h /\ HS?.r s = Client))
  (ensures (fun h0 _ h1 -> modifies_internal h0 s h1))
let rekey s c = Platform.Error.unexpected "rekey: not yet implemented"

// (Idle) Server requests an handshake
val request: s:hs -> config -> ST bool
  (requires (fun h -> hs_inv s h /\ HS?.r s = Server))
  (ensures (fun h0 _ h1 -> modifies_internal h0 s h1))
let request s c = Platform.Error.unexpected "request: not yet implemented"

val invalidateSession: s:hs -> ST unit
  (requires (hs_inv s))
  (ensures (fun h0 _ h1 -> modifies_internal h0 s h1)) // underspecified
let invalidateSession hs = ()
// ADL: disabling this for top-level API testing purposes
// Platform.Error.unexpected "invalidateSession: not yet implemented"


(* Outgoing *)

//val next_fragment: see .fsti
let next_fragment_ensures (#i:id) (s:hs) h0 (result:outgoing i) h1 =
    let es = logT s h0 in
    let w0 = iT s Writer h0 in
    let w1 = iT s Writer h1 in
    let r0 = iT s Reader h0 in
    let r1 = iT s Reader h1 in
    hs_inv s h1 /\
    mods s h0 h1 /\
    r1 == r0 /\
//  w1 == (match result with | Outgoing _ _ true _ -> w0 + 1 | _ -> w0 ) /\
    w1 == (if out_next_keys result then  w0 + 1 else w0 ) /\
    Seq.length (logT s h1) >= Seq.length (logT s h0) /\
    (b2t (out_complete result) ==> r1 = w1 /\ indexable (logT s h1) w1 /\ completed (eT s Writer h1))

val next_fragment: hs -> i:id -> ST (result (outgoing i))
  (requires (fun h0 ->
    let es = logT s h0 in
    let j = iT s Writer h0 in
    hs_inv s h0 /\
    (if j = -1 then PlaintextID? i else let e = Seq.index es j in i = epoch_id e)
  ))
  (ensures (next_fragment_ensures s))
let next_fragment hs i =
    let outgoing = Handshake.Log.next_fragment hs.log i in
    match !hs.state with
    | C_Idle when outgoing = Outgoing None false false false -> client_ClientHello hs i
    | S_HelloSent when outgoing = Outgoing None false false false -> server_ServerFinished_13 hs i
    | _ -> Correct outgoing // nothing to do

    // not needed anymore?
        (* // *)

        (* | C_Sent_CCS1 tag -> ( *)
        (*       // was: client_send_client_finished hs; *)
        (*       // we could store the MAC in OutCCS, to make this step trivial *)
        (*       let tag = KeySchedule.ks_client_12_client_finished hs.ks in *)
        (*       Handshake.Log.send hs.log (Finished ({fin_vd = tag})); *)
        (*       hs.state := C_FinishedSent n tag *)
        (*       Epochs.incr_writer lgref; *)
        (*       Outgoing None true true false ) *)

        (* | _ -> Correct outgoing // nothing to do *)

        //| C_FinishedReceived n (cvd,svd) ->
        //    hsref := {!hsref with hs_state = C (C_PostHS)};
        //    Epochs.incr_writer lgref; // Switch to ATK writer
        //    Outgoing None false true true
        //
        //| S_HelloSent n when (Some? pv && pv <> Some TLS_1p3 && res = Some false) ->
        //    server_ServerHelloDone hs n;
        //    next_fragment i hs
        // | S_Sent_ServerHello when (Some? pv && pv <> Some TLS_1p3 && res = Some true) ->
        //      server_send_server_finished_res hs;
        //      next_fragment i hs

        //| S_FinishedReceived n ->
        //      Epochs.incr_reader lgref; // Switch to ATK reader
        //      hs.state := S_PostHS;
        //      Outgoing None false true true
        //| S_OutCCS n ->
        //      hs.state := S_FinishedSent n  // who actually sends the ServerFinished? buffered?
        //      Outgoing None false false true
        //| _ -> Outgoing None false false false)


(* Incoming *)

let recv_ensures (s:hs) (h0:HyperStack.mem) (result:incoming) (h1:HyperStack.mem) =
    let w0 = iT s Writer h0 in
    let w1 = iT s Writer h1 in
    let r0 = iT s Reader h0 in
    let r1 = iT s Reader h1 in
    hs_inv s h1 /\
    mods s h0 h1 /\
    w1 == w0 /\
    r1 == (if in_next_keys result then r0 + 1 else r0) /\
    (b2t (in_complete result) ==> r1 >= 0 /\ r1 = w1 /\ iT s Reader h1 >= 0 /\ completed (eT s Reader h1))

val recv_fragment: s:hs -> #i:id -> message i -> ST incoming (* incoming transitions for our state machine *)
  (requires (hs_inv s))
  (ensures (recv_ensures s))
let recv_fragment hs #i f =
    let flight = Handshake.Log.receive hs.log f in
    match !hs.state, flight with
      | _, None -> InAck false false // nothing happened

      | C_Idle, _ -> Error (AD_unexpected_message, "Client hasn't sent hello yet")
      | C_Wait_ServerHello, Some ([ServerHello sh], [digest]) -> client_ServerHello sh digest
      | C_Wait_ServerHelloDone n, Some ([Certificate c; ServerKeyExchange ske; ServerHelloDone], [unused_digestCert]) ->
          // assert (Some? pv && pv <> Some TLS_1p3 && res = Some false && (kex = Some Kex_DHE || kex = Some Kex_ECDHE))
          client_ServerHelloDone hs c ske None

      | C_Wait_ServerHelloDone n, Some ([Certificate c; ServerKeyExchange ske; CertificateRequest cr; ServerHelloDone], [unused_digestCert]) ->
          // assert (Some? pv && pv <> Some TLS_1p3 && res = Some false && (kex = Some Kex_DHE || kex = Some Kex_ECDHE))
          client_ServerHelloDone hs c ske (Some cr)

      | C_Wait_Finished1, Some ([EncryptedExtensions ee; Certificate c; CertificateVerify cv; Finished f], [digestCert; digestCertVerify; digestServerFinished]) ->
          // assert (Some? pv && pv = Some TLS_1p3 && (kex = Some Kex_DHE || kex = Some Kex_ECDHE))
          client_ServerFinished_13 hs ee None c cv f.fin_vd digestCert digestCertVerify digestServerFinished

      | C_Wait_Finished1, Some ([EncryptedExtensions ee; CertificateRequest cr; Certificate c; CertificateVerify cv; Finished f], [digestCert; digestCertVerify; digestServerFinished]) ->
          // assert (Some? pv && pv = Some TLS_1p3 && (kex = Some Kex_DHE || kex = Some Kex_ECDHE));
          client_ServerFinished_13 hs ee (Some cr) c cv f.fin_vd digestCert digestCertVerify digestServerFinished

      // we'll have other variants for resumption, shc as ([EncryptedExtensions ee; Finished f], [...])

      | C_Wait_Finished2 digest, Some ([Finished f], [digestServerFinished]) ->
          // assert Some? pv && pv <> Some TLS_1p3
          client_ServerFinished hs f digest

      //17-03-24 how to receive binders? we need the intermediate hash
      | S_Idle ri, Some ([ClientHello ch], [])  -> server_ClientHello hs ch
      | S_Wait_Finished1 s digest, Some ([Finished f], [digestClientFinish]) ->
          server_ClientFinished hs f digest digestClientFinish

      | S_Wait_Finished2 s, Some ([Finished f], [digest]) -> server_ClientFinished_13 hs s f digest None
      | S_Wait_Finished2 s, Some ([Certificate c; CertificateVerify cv; Finished f], [digestSigned; digestClientFinished; _]) ->
          server_ClientFinished_13 hs s f digestClientFinished (Some (c,cv,digestSigned))

       // are we missing the case with a Certificate but no CertificateVerify?

      | _, _ -> InAck false false // nothing yet to process


// special case: CCS before 1p3; could merge with recv_fragment
val recv_ccs: s:hs -> ST incoming
  (requires (hs_inv s)) // could require pv <= 1p2
  (ensures (fun h0 result h1 ->
    recv_ensures s h0 result h1 /\
    (Error? result \/ result = Correct(InAck true false))
    ))
let recv_ccs hs =
    debug_print "CALL recv_ccs\n";
    // assert pv <> TLS 1.3
    // CCS triggers completion of the incoming flight of messages.
    match Handshake.Log.receive_CCS hs.log with
    | Error -> InError(AD_unexpected_message, "CCS received at wrong time")
    | Correct (ms, hs, digest) ->
        match !hs.state, ms, hs with
        | C_Wait_CCS2 digest, ([], []) -> (
            // we now expect the encrypted server finish, should keep the digest to verify it
            hs.state := C_CCSReceived digest;
            Epochs.incr_reader hs.epochs;
            InAck true false )

        | C_Wait_CCS2 digest, ([SessionTicket st], []) -> (
            debug_print "WARNING: no support for session tickets";
            // we now expect the encrypted server finish, should keep the digest to verify it
            hs.state := C_CCSReceived digest;
            Epochs.incr_reader hs.epochs;
            InAck true false )

        | S_Wait_CCS1, ([ClientKeyExchange cke], []) ->
            // assert (Some? pv && pv <> Some TLS_1p3 && (kex = Some Kex_DHE || kex = Some Kex_ECDHE))
            server_ClientCCS hs cke digest
(*
        // FIXME support optional client c and cv
        | S_HelloDone n, [Certificate c; ClientKeyExchange cke], [digestClientKeyExchange]
          when (c.crt_chain = [] && Some? pv && pv <> Some TLS_1p3 && (kex = Some Kex_DHE || kex = Some Kex_ECDHE)) ->
            server_ClientCCS hs cke digestClientKeyExchange (Some (c, None))

        | S_HelloDone n, [Certificate c; ClientKeyExchange cke; CertificateVerify cv], [digestClientKeyExchange; digestCertificateVerify]]
          when (Some? pv && pv <> Some TLS_1p3 && (kex = Some Kex_DHE || kex = Some Kex_ECDHE)) ->
            server_ClientCCS hs cke digestClientKeyExchange (Some (c, Some (cv, digestCertificateVerify)))
*)
        | _, _ -> Error(AD_unexpected_message, "CCS received at wrong time")


val authorize: s:hs -> Cert.chain -> ST incoming // special case: explicit authorize (needed?)
  (requires (hs_inv s))
  (ensures (fun h0 result h1 ->
    (InAck? result \/ InError? result) /\ recv_ensures s h0 result h1 ))
let authorize s ch = Platform.Error.unexpected "authorize: not yet implemented"<|MERGE_RESOLUTION|>--- conflicted
+++ resolved
@@ -32,6 +32,8 @@
 module MS = FStar.Monotonic.Seq
 module Nego = Negotiation
 
+open Negotiation // regretfully: too many record fields. 
+
 let hashSize = Hashing.Spec.tagLen
 
 //<expose for TestClient> CF: temporarily broken; such tests should be coded against HS submodules.
@@ -98,13 +100,8 @@
 // internal stuff: state machine, reader/writer counters, etc.
 // (will take other HS fields as parameters)
 
-<<<<<<< HEAD
 noeq type hs = | HS: 
   #region: rgn {is_hs_rgn region} ->
-=======
-noeq type hs = | HS:
-  #region: rgn { is_hs_rgn region } ->
->>>>>>> 881311df
   r: role ->
   nonce: TLSInfo.random ->  // unique for all honest instances; locally enforced
   nego: Nego.t region r ->
@@ -183,7 +180,7 @@
   /\ HyperHeap.contains_ref s.state.ref (HyperStack.HS?.h h)                 //be recovered by 'recall'; carrying them in the invariant saves the trouble
 
 let iT (s:hs) rw (h:HyperStack.mem) =
-    match rw with
+    match rw with 
     | Reader -> Epochs.readerT s.epochs h
     | Writer -> Epochs.writerT s.epochs h
 
@@ -242,15 +239,17 @@
 let in_next_keys (r:incoming) = InAck? r && InAck?.next_keys r
 let in_complete (r:incoming)  = InAck? r && InAck?.complete r
 
-let optHashAlg_prime_is_optHashAlg: result hashAlg' -> Tot (result hashAlg) =
+
+(* ---------------- signature stuff, to be moved (at least) to Nego -------------------- *)
+
+// deep subtyping...
+let optHashAlg_prime_is_optHashAlg: result hashAlg' -> Tot (result TLSConstants.hashAlg) =
   function
   | Error z -> Error z
   | Correct h -> Correct h
-
-let sigHashAlg_is_tuple_sig_hash: sigHashAlg -> Tot (sigAlg * hashAlg) =
+let sigHashAlg_is_tuple_sig_hash: sigHashAlg -> Tot (sigAlg * TLSConstants.hashAlg) =
   function | a,b -> a,b
-
-let rec list_sigHashAlg_is_list_tuple_sig_hash: list sigHashAlg -> Tot (list (sigAlg * hashAlg)) =
+let rec list_sigHashAlg_is_list_tuple_sig_hash: list sigHashAlg -> Tot (list (TLSConstants.sigAlg * TLSConstants.hashAlg)) =
   function
   | [] -> []
   | hd::tl -> (sigHashAlg_is_tuple_sig_hash hd) :: (list_sigHashAlg_is_list_tuple_sig_hash tl)
@@ -538,7 +537,7 @@
     // should instead use Nego for most of this processing
     let cfg = admit() in
     match Cert.lookup_chain cfg.cert_chain_file with
-    | Error z -> Error z
+    | Error z -> InError z
     | Correct chain ->
       let c = {crt_chain = chain} in
       let cr = n.Negotiation.n_client_random in
@@ -574,11 +573,11 @@
       let tbs = to_be_signed n.n_protocol_version Server (Some csr) sv in
       begin
         match Signature.lookup_key #a cfg.private_key_file with
-        | None -> Error (AD_internal_error, perror __SOURCE_FILE__ __LINE__ "could not load siginig key")
+        | None -> InError (AD_internal_error, perror __SOURCE_FILE__ __LINE__ "could not load siginig key")
         | Some csk ->
             let sigv = Signature.sign ha csk tbs in
           if not (length sigv >= 2 && length sigv < 65536)
-          then Error (AD_decode_error, perror __SOURCE_FILE__ __LINE__ "signature length out of range")
+          then InError (AD_decode_error, perror __SOURCE_FILE__ __LINE__ "signature length out of range")
           else
               begin
                 lemma_repr_bytes_values (length sigv);
@@ -587,8 +586,8 @@
                 Handshake.Log.send hs.log (Certificate c);
                 Handshake.Log.send hs.log (ServerKeyExchange ske);
                 Handshake.Log.send hs.log ServerHelloDone;
-                s.state := S_SentCCS n
-                // TODO: signal send_CCS and next _keys
+                hs.state := S_Wait_CCS1;
+                InAck true false (*?*)
               end
       end
 
@@ -598,85 +597,72 @@
   (ensures (fun h0 i h1 -> True))
 let server_ClientHello hs ch =
     match Nego.serverMode hs.nego ch with
-    | Error z -> Error z
+    | Error z -> InError z
     | Correct mode -> (
       //let srand = KS.ks_server_random hs.ks in
-      let server_share = // move to Nego?
-        (match mode.sm_protocol_version, mode.sm_dh_group, mode.sm_dh_share with // TODO mode should group g and gx as a single option in CommonDH
-         | TLS_1p3, Some gn, Some gxb ->
-         (match CommonDH.group_of_namedGroup gn with
-          | None -> None
-          | Some g ->
-           (match CommonDH.parse g gxb with
-           | None -> None
-           | Some gx ->
-             Some (KeySchedule.ks_server_13_1rtt_init hs.ks  // getting the server key share
-               ch.ch_client_random
-               mode.sm_cipher_suite
-               g_gx
-               )))
-       | _ -> None) in
+      let server_share = 
+        match mode.n_protocol_version, mode.n_client_share  with 
+        | TLS_1p3, Some  (| g, gx |) -> Some (KeySchedule.ks_server_13_1rtt_init hs.ks ch.ch_client_random mode.n_cipher_suite g gx )
+        | _ -> None in
       (* Extensions:negotiateServerExtensions *)
-      match Extensions.negotiateServerExtensions mode.sm_protocol_version ch.ch_extensions ch.ch_cipher_suites cfg mode.sm_cipher_suite ri server_share false with
-        | Error z -> Error z
+      match Extensions.negotiateServerExtensions 
+        mode.n_protocol_version 
+        ch.ch_extensions 
+        ch.ch_cipher_suites 
+        (Nego.local_config hs.nego)
+        mode.n_cipher_suite 
+        None (*Nego.resume hs.nego *) 
+        server_share 
+        false 
+      with
+        | Error z -> InError z
         | Correct sext -> (
-          let sid = CoreCrypto.random 32 in
+          let sid = Some (CoreCrypto.random 32) (* always? *) in
           let sh =
-          { sh_protocol_version = mode.sm_protocol_version;
-             sh_sessionID = Some sid;
+          { sh_protocol_version = mode.n_protocol_version;
+             sh_sessionID = sid;
              sh_server_random = hs.nonce;
-             sh_cipher_suite = mode.sm_cipher_suite;
-             sh_compression = mode.sm_comp;
+             sh_cipher_suite = mode.n_cipher_suite;
+             sh_compression = mode.n_compression;
              sh_extensions = sext} in
-          let digest_ServerHello = Handshake.Log.send_tag (ServerHello sh) in
-
-          let nego = // should be directly returned by Nego? Who allocates sid?
-          { n_client_random = ch.ch_client_random;
-             n_server_random = hs.nonce;
-             n_sessionID = Some sid;
-             n_protocol_version = mode.sm_protocol_version;
-             n_kexAlg = mode.sm_kexAlg;
-             n_sigAlg = mode.sm_sigAlg;
-             n_aeAlg  = mode.sm_aeAlg;
-             n_cipher_suite = mode.sm_cipher_suite;
-             n_compression = mode.sm_comp;
-             n_dh_group = mode.sm_dh_group;
-             n_scsv = [];
-             n_extensions = mode.sm_ext;
-             (* [getCachedSession] returned [None], so no session resumption *)
-             n_resume = false} in
-
-          if mode.sm_protocol_version = TLS_1p3
+          let digestServerHello = Handshake.Log.send_tag hs.log (ServerHello sh) in
+
+          let mode = // should be directly returned by Nego? updating: n_sessionID, n_server_share, what else?
+          { mode with n_sessionID = sid; } in
+
+          if mode.n_protocol_version = TLS_1p3
           then (
-            let hs_keys = KeySchedule.ks_server_13_sh hs.ks digestServerHello in
+            let hs_keys = KeySchedule.ks_server_13_sh hs.ks (* digestServerHello *)  in
             let ep =
-              let h = Negotiation.Fresh ({session_nego = n}) in
-              Epochs.recordInstanceToEpoch #r0 #id h hs_keys in
+              let h = Negotiation.Fresh ({session_nego = mode}) in
+              Epochs.recordInstanceToEpoch h hs_keys in
            // Do not increment writer yet as the SH is sent in plaintext
-            Epochs.add_epoch lgref ep;
-            hs.state := S_Sent_ServerHello n;
+            Epochs.add_epoch hs.epochs ep;
+            hs.state := S_Sent_ServerHello;
             InAck false false)
 
-          else server_ServerHelloDone hs nego // sending our whole flight hopefully in a single packet.
+          else server_ServerHelloDone hs mode // sending our whole flight hopefully in a single packet.
           ))
+
 
 (* receive ClientKeyExchange; CCS *)
 let server_ClientCCS hs cke digest (* clientCert *)  =
     // FIXME support optional client c and cv
     // let ems = n.n_extensions.ne_extended_ms in // ask Nego?
     match cke.cke_kex_c with
-      | KEX_C_RSA _ | KEX_C_DH -> Error(AD_decode_error, perror __SOURCE_FILE__ __LINE__ "Expected DHE/ECDHE CKE")
+      | KEX_C_RSA _ | KEX_C_DH -> InError(AD_decode_error, perror __SOURCE_FILE__ __LINE__ "Expected DHE/ECDHE CKE")
       | KEX_C_DHE gyb
       | KEX_C_ECDHE gyb -> (
-          let Some gn = n.n_dh_group in // FIXME error flow
-          let Some g = CommonDH.group_of_namedGroup gn in // FIXME static enforcement
+          let mode:  Nego.mode = admit() in  //TODO read back from mode.
+          let Some (| g, _ |) = mode.n_server_share in
           let gy : CommonDH.share g = CommonDH.parse g gyb in // FIXME just need to pattern match on parsed share
           let app_keys = KeySchedule.ks_server_12_cke_dh hs.ks g gy digest in
-          let h = Negotiation.Fresh ({session_nego = n}) in
-          let ep = Epochs.recordInstanceToEpoch h keys in
-          Epochs.add_epoch lgref ep;
-          Epochs.incr_reader lgref;
-          hs.state := S_Wait_Finished1 n digest; // keep digest to verify the Client Finished
+          let ep = 
+            let h = Negotiation.Fresh ({session_nego = mode}) in
+            Epochs.recordInstanceToEpoch h app_keys in
+          Epochs.add_epoch hs.epochs ep;
+          Epochs.incr_reader hs.epochs;
+          hs.state := S_Wait_Finished1; // keep digest to verify the Client Finished
           InAck true false )
 
 (* receive ClientFinish *)
