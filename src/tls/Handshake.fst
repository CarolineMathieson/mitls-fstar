--- conflicted
+++ resolved
@@ -13,20 +13,17 @@
 let ri = (cVerifyData * sVerifyData)
 
 val getId: KeySchedule.recordInstance -> GTot id
-let getId k = 
+let getId k =
     match k with
     | KeySchedule.StAEInstance #i rd wr -> i
     | KeySchedule.StLHAEInstance #i rd wr -> i
 
 val recordInstanceToEpoch: h:handshake -> ks:KeySchedule.recordInstance -> (StAE.reader (peerId (hsId h)) * StAE.writer (hsId h))
-let recordInstanceToEpoch hs ri = 
+let recordInstanceToEpoch hs ri =
     match ri with
     | KeySchedule.StAEInstance #i rd wr -> (StAE.Stream () rd),(StAE.Stream () wr)
     | KeySchedule.StLHAEInstance #i rd wr -> (StAE.StLHAE () rd),(StAE.StLHAE () wr)
 
-
-       
-    
 
 let prepareClientHello cfg ks log ri sido =
   let cr = KeySchedule.ks_client_random ks in
@@ -386,7 +383,6 @@
      if (not cfg.check_peer_certificate) || Cert.validate_chain c.crt_chain true cfg.peer_name cfg.ca_file then
        let ske_tbs = kex_s_to_bytes ske.ske_kex_s in
        let ske_sig = ske.ske_sig in
-<<<<<<< HEAD
        let Some cs_sigalg = n.n_sigAlg in
        let sigalgs = n.n_extensions.ne_signature_algorithms in
        begin
@@ -426,16 +422,18 @@
 	             if ems then KeySchedule.ks_client_12_set_session_hash ks lb;
 	             Correct [(ClientKeyExchange cke,b)]
                    | [(CertificateRequest(cr),_)] ->
+		     begin
                      let cc = {crt_chain = []} in // TODO
 	             let _ = log @@ Certificate(c) in
 	             let _ = log @@ ServerKeyExchange(ske) in
 	             let _ = log @@ CertificateRequest(cr) in
-	             let _ = log @@ ServerHelloDone in
-	             let b1 = log @@ ClientKeyExchange cke in
-	             let lb = HandshakeLog.getBytes log in
-	             if ems then KeySchedule.ks_client_12_set_session_hash ks lb;
-	             let b2 = log @@ Certificate(cc) in
-      	             Correct [ClientKeyExchange cke,b1; Certificate cc,b2]
+		     let _ = log @@ ServerHelloDone in
+		     let b1 = log @@ Certificate(cc) in
+		     let b2 = log @@ ClientKeyExchange cke in
+		     let lb = HandshakeLog.getBytes log in
+		     if ems then KeySchedule.ks_client_12_set_session_hash ks lb;
+      		     Correct [(Certificate cc,b1); (ClientKeyExchange cke,b2)]
+		     end
 		   | _ ->
 		     Error (AD_handshake_failure, perror __SOURCE_FILE__ __LINE__ "only support ECDHE/DHE SKE")
 	           end
@@ -452,48 +450,7 @@
        end
      else Error (AD_certificate_unknown_fatal, perror __SOURCE_FILE__ __LINE__ "Certificate validation failure")
   | _ -> Error (AD_handshake_failure, perror __SOURCE_FILE__ __LINE__ "Unexpected message")
-=======
-       let cs_sigalg = Some.v n.n_sigAlg in
-       let csr = (n.n_client_random @| n.n_server_random) in
-       let ems = n.n_extensions.ne_extended_ms in
-
-       let valid = Cert.verify_signature c.crt_chain n.n_protocol_version Server (Some csr) 
-          cs_sigalg n.n_extensions.ne_signature_algorithms ske_tbs ske_sig in
-       let _ = IO.debug_print_string("Signature validation status = "^(if valid then "OK" else "FAIL")^"\n") in
-       if valid then
-         (match ske.ske_kex_s with
-         | KEX_S_DHE gy ->
-           let gx = KeySchedule.ks_client_12_full_dh ks n.n_server_random n.n_protocol_version 
-	            n.n_cipher_suite n.n_extensions.ne_extended_ms gy in 
-           let cke = {cke_kex_c = kex_c_of_dh_key gx} in
-            (match opt_msgs with 
-            | [] -> 
-	      let _ = log @@ Certificate(c) in
-	      let _ = log @@ ServerKeyExchange(ske) in
-	      let _ = log @@ ServerHelloDone in
-	      let b = log @@ ClientKeyExchange cke in
-	      let lb = HandshakeLog.getBytes log in
-	      if ems then KeySchedule.ks_client_12_set_session_hash ks lb;
-	      Correct [(ClientKeyExchange cke,b)]
-            | [(CertificateRequest(cr),_)] ->
-              let cc = {crt_chain = []} in // TODO
-	      let _ = log @@ Certificate(c) in
-	      let _ = log @@ ServerKeyExchange(ske) in
-	      let _ = log @@ CertificateRequest(cr) in
-	      let _ = log @@ ServerHelloDone in
-	      let b1 = log @@ Certificate(cc) in
-	      let b2 = log @@ ClientKeyExchange cke in	
-	      let lb = HandshakeLog.getBytes log in
-	      if ems then KeySchedule.ks_client_12_set_session_hash ks lb;
-      	    Correct [(Certificate cc,b1); (ClientKeyExchange cke,b2)])
-	  | _ -> Error (AD_handshake_failure, perror __SOURCE_FILE__ __LINE__ "only support ECDHE/DHE SKE")
-         )
-       // Signature verification failed
-       else Error (AD_handshake_failure, perror __SOURCE_FILE__ __LINE__ "failed to check SKE signature")
-     // Certificate validation failed
-     else Error (AD_certificate_unknown_fatal, perror __SOURCE_FILE__ __LINE__ "Certificate validation failure") 
-
->>>>>>> 33012355
+
 
 val client_handle_server_hello_done: hs -> list (hs_msg * bytes) -> list (hs_msg * bytes) -> ST incoming
   (requires (fun h -> True))
@@ -629,7 +586,7 @@
        end
      else Error (AD_decode_error, "Certificate was not valid")
    | _ -> Error (AD_decode_error, "Unexpected state")
-   
+
 
 val client_handle_server_finished_13: hs -> list (hs_msg * bytes) -> ST incoming
   (requires (fun h -> True))
@@ -668,41 +625,12 @@
 	       hs_state = S(S_HelloSent n)};
        InAck)
 
-<<<<<<< HEAD
-(** TODO
-  let sal =
-    if is_None sa then None
-    else
-      let sa = Some.v sa in
-      (match ext_sig with
-      | None ->
-        (match pv with
-        | TLS_1p3 -> Error(AD_missing_extension, perror __SOURCE_FILE__ __LINE__ "missing supported signature algorithm extension in a 1.3 signature-based ciphersuite") // 6.3.2.1 of TLS 1.3 requires sending the "missing extension" alert
-        | _ -> Correct (Some (sa, Hash CoreCrypto.SHA1)))
-               // This doesn't comply with 7.4.1.4.1. of RFC5246
-               // which requires selecting RSASIG regardless of the CS's sigAlg
-               // (thus enabling the use of ECDHE_ECDSA with RSA cert if extension is omitted)
-      | Some al -> List.Tot.tryFind (fun (s,_)->s=sa) al) in
-*)
-val server_send_server_hello_done: hs -> ST unit
-  (requires (fun h -> True))
-  (ensures (fun h0 i h1 -> True))
-let server_send_server_hello_done (HS #r0 r res cfg id lgref hsref) =
-  match (!hsref).hs_state with
-  | S(S_HelloSent n)
-    when (n.n_protocol_version <> TLS_1p3 &&
-	 (n.n_kexAlg = Kex_DHE || n.n_kexAlg = Kex_ECDHE)) ->
-    begin
-    match Cert.lookup_chain cfg.cert_chain_file with
-    | Correct chain ->
-=======
-let prepareServerHelloDone cfg n ks log = 
+let prepareServerHelloDone cfg n ks log =
     if (n.n_protocol_version <> TLS_1p3 && is_Some n.n_sigAlg &&
        (n.n_kexAlg = Kex_DHE || n.n_kexAlg = Kex_ECDHE)) 
     then 
-    match Cert.lookup_server_chain cfg.cert_chain_file cfg.private_key_file n.n_protocol_version n.n_sigAlg n.n_extensions.ne_signature_algorithms with
-    | Correct (chain, csk) -> 
->>>>>>> 33012355
+    match Cert.lookup_chain cfg.cert_chain_file with
+    | Correct chain ->
       let c = {crt_chain = chain} in
       let cb = log @@ Certificate(c) in
       let cr = n.n_client_random in
@@ -714,6 +642,9 @@
 
       let kex_s = KEX_S_DHE gy in
       let sv = kex_s_to_bytes kex_s in
+      let csr = n.n_client_random @| n.n_server_random in
+
+      // Signature agility (following the broken rules of 7.4.1.4.1. in RFC5246)
       let Some sa = n.n_sigAlg in
       let sigalgs = n.n_extensions.ne_signature_algorithms in
       let algs =
@@ -729,7 +660,6 @@
       in
       let hab, sab = hashAlgBytes ha, sigAlgBytes sa in
       let a = Signature.Use (fun _ -> True) sa [ha] false false in
-      let csr = n.n_client_random @| n.n_server_random in
       let tbs = to_be_signed n.n_protocol_version Server (Some csr) sv in
       begin
       match Signature.lookup_key #a cfg.private_key_file with
@@ -740,44 +670,17 @@
 	  lemma_repr_bytes_values (length sigv);
 	  let signature = (hab @| sab @| (vlbytes 2 sigv)) in
 	  let ske = {ske_kex_s = kex_s; ske_sig = signature} in
-	  let skeb = serverKeyExchangeBytes ske in
-	  let shd = serverHelloDoneBytes in
-	  let nl = cb @| skeb @| shd in
-	  hsref := {!hsref with
-		    hs_buffers = {(!hsref).hs_buffers with hs_outgoing = nl};
-	      hs_log = (!hsref).hs_log (* @| nl *);
-	      hs_state = S(S_HelloDone n)}
+          let skeb = log @@ ServerKeyExchange(ske) in
+          let shdb = log @@ ServerHelloDone in
+	  Correct [(Certificate(c),cb);(ServerKeyExchange(ske),skeb);(ServerHelloDone,shdb)]
 	  end
 	else
-	  let e = (AD_decode_error, perror __SOURCE_FILE__ __LINE__ "Signature length out of range") in
-	  hsref := {!hsref with hs_state = S(S_Error e)}
-      | None ->
-        let e = (AD_decode_error, perror __SOURCE_FILE__ __LINE__ "Failed to get chain public key") in
-	hsref := {!hsref with hs_state = S(S_Error e)}
+	  Error (AD_decode_error, perror __SOURCE_FILE__ __LINE__ "signature length out of range")
+      | None -> Error (AD_internal_error, perror __SOURCE_FILE__ __LINE__ "could not load siginig key")
       end
-    | Error e -> hsref := {!hsref with hs_state = S(S_Error e)}
-    end
-
-<<<<<<< HEAD
-=======
-      // Signature agility (following the broken rules of 7.4.1.4.1. in RFC5246)
-      let Some sa = n.n_sigAlg in
-      let algs = match n.n_extensions.ne_signature_algorithms with
-        | None -> [sa,Hash CoreCrypto.SHA1] | Some l -> l in
-      let algs = List.Tot.filter (fun (s,_)->s=sa) algs in
-      let alg = match algs with | h::_ -> h | [] -> (sa, Hash CoreCrypto.SHA1) in
-      (match Cert.sign pv Server (Some csr) csk alg sv with
-      | Correct signature -> 
-         let ske = {ske_kex_s = kex_s; ske_sig = signature} in
-         let skeb = log @@ ServerKeyExchange(ske) in
-         let shdb = log @@ ServerHelloDone in
-	 Correct [(Certificate(c),cb);(ServerKeyExchange(ske),skeb);(ServerHelloDone,shdb)]
-      | Error z -> Error z)
     | Error z -> Error z
-    else 
+    else
        Error (AD_handshake_failure, perror __SOURCE_FILE__ __LINE__ "should not call this function in TLS 1.3")
-
- 
 
 val server_send_server_hello_done: hs -> ST unit
   (requires (fun h -> True))
@@ -795,7 +698,6 @@
 		 hs_state = S(S_HelloDone n)}
       | Error e -> 
 	  hsref := {!hsref with hs_state = S(S_Error e)})
->>>>>>> 33012355
 
 let processClientCCS n ks log msgs opt_msgs = 
     let rem = 
@@ -822,19 +724,7 @@
   (requires (fun h -> True))
   (ensures (fun h0 i h1 -> True))
 
-<<<<<<< HEAD
-(*
-let server_handle_client_ccs (HS #r0 r res cfg id lgref hsref)  msgs opt_msgs =
-  match (!hsref).hs_state, msgs with
-  | S(S_HelloDone n),[(ClientKeyExchange(cke),l)] when
-     (n.n_protocol_version <> TLS_1p3 &&
-      (n.n_kexAlg = Kex_DHE || n.n_kexAlg = Kex_ECDHE)) ->
-      let pms = CommonDH.dh_initiator k
-*)
-
-
-assume val server_handle_client_finished: hs -> list (hs_msg * bytes) -> ST incoming
-=======
+
 let server_handle_client_ccs (HS #r0 r res cfg id lgref hsref) msgs opt_msgs = 
   match (!hsref).hs_state with
   | S(S_HelloDone n) when
@@ -877,7 +767,6 @@
     | Error e -> InError e
 
 val server_send_server_finished: hs -> ST unit
->>>>>>> 33012355
   (requires (fun h -> True))
   (ensures (fun h0 i h1 -> True))
 let server_send_server_finished (HS #r0 r res cfg id lgref hsref) =
@@ -885,8 +774,6 @@
   | S(S_OutCCS n) -> 
     hsref := {!hsref with
 	       hs_state = S(S_FinishedSent n)}
-
-
 
 
 let prepareServerFinished_13 cfg n ks log = 
@@ -895,8 +782,8 @@
     then 
     let ee = {ee_extensions = []} in
     let eeb = log @@ EncryptedExtensions(ee) in
-    match Cert.lookup_server_chain cfg.cert_chain_file cfg.private_key_file n.n_protocol_version n.n_sigAlg n.n_extensions.ne_signature_algorithms with
-    | Correct (chain, csk) -> 
+    match Cert.lookup_chain cfg.cert_chain_file with
+    | Correct chain ->
       let c = {crt_chain = chain} in
       let cb = log @@ Certificate(c) in
       let cr = n.n_client_random in
@@ -909,23 +796,36 @@
 
       // Signature agility (following the broken rules of 7.4.1.4.1. in RFC5246)
       let Some sa = n.n_sigAlg in
-      let algs = match n.n_extensions.ne_signature_algorithms with
-        | None -> [sa,Hash CoreCrypto.SHA256] | Some l -> l in
-      let algs = List.Tot.filter (fun (s,_)->s=sa) algs in
-      let alg = match algs with | h::_ -> h | [] -> (sa, Hash CoreCrypto.SHA256) in
-
-      (match Cert.sign pv Server (None) csk alg sv with
-      | Correct signature -> 
-         let scv = {cv_sig = signature} in
-         let scvb = log @@ CertificateVerify(scv) in
-	 let svd = KeySchedule.ks_server_13_server_finished ks finv in
-	 let fin = {fin_vd = svd} in
-	 let finb = log @@ Finished(fin) in
-	 Correct [(EncryptedExtensions(ee),eeb);(Certificate(c),cb);(CertificateVerify(scv),scvb);(Finished(fin),finb)]
-      | Error z -> Error z)
+      let algs =
+	match n.n_extensions.ne_signature_algorithms with
+        | Some l -> l
+        | None -> [sa,Hash CoreCrypto.SHA256]
+      in
+      let algs = List.Tot.filter (fun (s,_) -> s = sa) algs in
+      let sa,ha =
+	match algs with
+	| ha::_ -> ha
+	| [] -> (sa, Hash CoreCrypto.SHA256)
+      in
+      let hab, sab = hashAlgBytes ha, sigAlgBytes sa in
+      let a = Signature.Use (fun _ -> True) sa [ha] false false in
+      begin
+      match Signature.lookup_key #a cfg.private_key_file with
+      | Some csk ->
+        let tbs = to_be_signed pv Server None sv in
+        let sigv = Signature.sign ha csk tbs in
+	let signature = (hab @| sab @| (vlbytes 2 sigv)) in
+        let scv = {cv_sig = signature} in
+        let scvb = log @@ CertificateVerify(scv) in
+	let svd = KeySchedule.ks_server_13_server_finished ks finv in
+	let fin = {fin_vd = svd} in
+	let finb = log @@ Finished(fin) in
+	Correct [(EncryptedExtensions(ee),eeb);(Certificate(c),cb);(CertificateVerify(scv),scvb);(Finished(fin),finb)]
+      | None -> Error (AD_internal_error, perror __SOURCE_FILE__ __LINE__ "could not load signing key")
+      end
     | Error z -> Error z
     else 
-       Error (AD_handshake_failure, perror __SOURCE_FILE__ __LINE__ "should not call this function in TLS < 1.3")
+      Error (AD_handshake_failure, perror __SOURCE_FILE__ __LINE__ "should not call this function in TLS < 1.3")
 
 val server_send_server_finished_13: hs -> ST unit
   (requires (fun h -> True))
