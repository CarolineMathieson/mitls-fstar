(*--build-config options:--use_hints --fstar_home ../../../FStar --include ../../../FStar/ucontrib/Platform/fst/ --include ../../../FStar/ucontrib/CoreCrypto/fst/ --include ../../../FStar/examples/low-level/crypto/real --include ../../../FStar/examples/low-level/crypto/spartan --include ../../../FStar/examples/low-level/LowCProvider/fst --include ../../../FStar/examples/low-level/crypto --include ../../libs/ffi --include ../../../FStar/ulib/hyperstack --include ideal-flags;
--*)
module Handshake

open FStar.Heap
open FStar.HyperHeap
open FStar.HyperStack
//FIXME! Don't open so much ... gets confusing. Use module abbrevs instead
//AR: Yes ! Totally agree.
//CF: TODO
open FStar.Seq
open FStar.Set

open Platform.Error
open Platform.Bytes

open TLSError
open TLSInfo
open TLSConstants
open Range
open HandshakeMessages // for the message syntax
//open StAE

//16-05-31 these opens are implementation-only; overall we should open less
//open CoreCrypto
open Epochs
//open HandshakeLog


module HH = FStar.HyperHeap
module MR = FStar.Monotonic.RRef
module MS = FStar.Monotonic.Seq
module Nego = Negotiation

open Negotiation // regretfully: too many record fields.

let hashSize = Hashing.Spec.tagLen

//<expose for TestClient> CF: temporarily broken; such tests should be coded against HS submodules.
// TODO restore unit tests as in TestClient

(* A flag for runtime debugging of Handshake data.
   The F* normalizer will erase debug prints at extraction
   when this flag is set to false.

   SI: pull both these out to a Debug/Config module. *)
inline_for_extraction let hs_debug = false

// inline/normalize  too?
let debug_print s =
  if hs_debug then
    IO.debug_print_string s
  else false


(* Returns [c] if [c] is within the range of acceptable versions for [cfg],
 * [Error] otherwise. *)

// TODO : implement resumption
//val getCachedSession: cfg:config -> ch:ch -> ST (option session)
//  (requires (fun h -> True))
//  (ensures (fun h0 i h1 -> True))
//let getCachedSession cfg cg = None


(* Handshake API: TYPES, taken from FSTI *)

//17-03-24 consider using instead "if role = Client then clientState else serverServer"
//17-03-24 but that may break extraction to Kremlin and complicate typechecking
//17-03-24 we could also use two refinements.

type digest = l:bytes{length l <= 32}
type machineState =
  | C_Idle
  | C_Wait_ServerHello
  | C_Complete

  // only after accepting TLS 1.3
  | C_Wait_Finished1

  // only after accepting TLS classic
  | C_Wait_ServerHelloDone
  | C_Wait_CCS2 of digest
  | C_Wait_Finished2 of digest // full HS transcript at the server (authenticated by server Finished2)

  | S_Idle
  | S_Complete

  // only after choosing TLS 1.3
  | S_Sent_ServerHello // required to start encryption
  | S_Wait_Finished2 of digest

  // only after choosing TLS classic
  | S_Wait_CCS1
  | S_Wait_Finished1 of digest // full HS transcript at the client (authenticated by client Finished1)



// Removed error states, consider adding again to ensure the machine is stuck?

//</expose for TestClient>
// internal stuff: state machine, reader/writer counters, etc.
// (will take other HS fields as parameters)

noeq type hs = | HS:
  #region: rgn {is_hs_rgn region} ->
  r: role ->
  nonce: TLSInfo.random ->  // unique for all honest instances; locally enforced
  nego: Nego.t region r ->
  log: Handshake.Log.t region (Nego.hashAlg nego) (* embedding msg buffers *) ->
  ks: KeySchedule.ks -> //region r ->
  epochs: epochs region nonce ->
  state: ref machineState (*in region*) -> // state machine; should be opaque and depend on r.
  hs

// the states of the HS sub=module will be subject to a joint invariant


(* the handshake internally maintains epoch counters  for the current reader and writer *)

let logT (s:hs) (h:HyperStack.mem) = Epochs.epochsT s.epochs h

let stateType (s:hs) = seq (epoch s.region s.nonce) * machineState // handshake_state (HS?.r s)

let stateT (s:hs) (h:HyperStack.mem) : GTot (stateType s) = (logT s h, sel h s.state)

let non_empty h s = Seq.length (logT s h) > 0

let logIndex (#t:Type) (log: seq t) = n:int { -1 <= n /\ n < Seq.length log }

#set-options "--lax"
let forall_epochs (hs:hs) h (p:(epoch hs.region hs.nonce -> Type)) =
  (let es = logT hs h in
   forall (i:nat{i < Seq.length es}).{:pattern (Seq.index es i)} p (Seq.index es i))
//epochs in h1 extends epochs in h0 by one
let fresh_epoch h0 s h1 =
  let es0 = logT s h0 in
  let es1 = logT s h1 in
  Seq.length es1 > 0 &&
  es0 = Seq.slice es1 0 (Seq.length es1 - 1)

let latest h (s:hs{Seq.length (logT s h) > 0}) = // accessing the latest epoch
 let es = logT s h in
 Seq.index es (Seq.length es - 1)


(* vs modifies clauses? *)
(* let unmodified_epochs s h0 h1 =  *)
(*   forall_epochs s h0 (fun e ->  *)
(*     let rs = regions e in  *)
(*     (forall (r:rid{Set.mem r rs}).{:pattern (Set.mem r rs)} Map.sel h0 r = Map.sel h1 r)) *)

// separation policy: the handshake mutates its private state,
// only depends on it, and only extends the log with fresh epochs.


// placeholder, to be implemented as a stateful property.
assume val completed: #region:rgn -> #nonce:TLSInfo.random -> epoch region nonce -> Type0

// consider adding an optional (resume: option sid) on the client side
// for now this bit is not explicitly authenticated.

// Well-formed logs are all prefixes of (Epoch; Complete)*; Error
// This crucially assumes that TLS keeps track of OutCCS and InCCSAck
// so that it knows which reader & writer to use (not always the latest ones):
// - within InCCSAck..OutCCS, we still use the older writer
// - within OutCCS..InCCSAck, we still use the older reader
// - otherwise we use the latest readers and writers

// technicality: module dependencies?
// we used to pre-declare all identifiers in TLSInfo
// we used owe could also record (fatal) errors as log terminators

// abstract invariant; depending only on the HS state (not the epochs state)
// no need for an epoch states invariant here: the HS never modifies them

assume val hs_invT : s:hs -> epochs:seq (epoch s.region s.nonce) -> machineState -> Type0

let hs_inv (s:hs) (h: HyperStack.mem) =
  hs_invT s (logT s h) (sel h (HS?.state s))  //An abstract invariant of HS-internal state
  /\ Epochs.containsT s.epochs h                //Nothing deep about these next two, since they can always
  /\ HyperHeap.contains_ref s.state.ref (HyperStack.HS?.h h)                 //be recovered by 'recall'; carrying them in the invariant saves the trouble

let iT (s:hs) rw (h:HyperStack.mem) =
    match rw with
    | Reader -> Epochs.readerT s.epochs h
    | Writer -> Epochs.writerT s.epochs h

//A framing lemma with a very trivial proof, because of the way stateT abstracts the state-dependent parts
let frame_iT_trivial  (s:hs) (rw:rw) (h0:HyperStack.mem) (h1:HyperStack.mem)
  : Lemma (stateT s h0 = stateT s h1
           ==> iT s rw h0 = iT s rw h1)
  = ()

//Here's a framing on stateT connecting it to the region discipline
let frame_stateT  (s:hs) (rw:rw) (h0:HyperStack.mem) (h1:HyperStack.mem) (mods:Set.set rid)
  : Lemma (requires HH.modifies_just mods (HyperStack.HS?.h h0) (HyperStack.HS?.h h1)
            /\ Map.contains (HyperStack.HS?.h h0) s.region
            /\ not (Set.mem s.region mods))
          (ensures stateT s h0 = stateT s h1)
  = ()

//This is probably the framing lemma that a client of this module will want to use
let frame_iT  (s:hs) (rw:rw) (h0:HyperStack.mem) (h1:HyperStack.mem) (mods:Set.set rid)
  : Lemma (requires HH.modifies_just mods (HyperStack.HS?.h h0) (HyperStack.HS?.h h1)
            /\ Map.contains (HyperStack.HS?.h h0) s.region
            /\ not (Set.mem s.region mods))
          (ensures stateT s h0 = stateT s h1
           /\ iT s rw h0 = iT s rw h1)
  = frame_stateT s rw h0 h1 mods;
    frame_iT_trivial s rw h0 h1

// returns the epoch for reading or writing
let eT s rw (h:HyperStack.mem { iT s rw h >= 0 }) = Seq.index (logT s h) (iT s rw h)

let readerT s h = eT s Reader h
let writerT s h = eT s Writer h

// this function increases (how to specify it once for all?)
val i: s:hs -> rw:rw -> ST int
  (requires (fun h -> True))
  (ensures (fun h0 i h1 -> h0 == h1
              /\ i = iT s rw h1
              /\ Epochs.get_ctr_post (HS?.epochs s) rw h0 i h1))
let i hs rw =
  match rw with
  | Reader -> Epochs.get_reader hs.epochs
  | Writer -> Epochs.get_writer hs.epochs


type incoming =
  // the fragment is accepted, and...
  | InAck:
      next_keys : bool -> // the reader index increases;
      complete  : bool -> // the handshake is complete!
      incoming

  | InQuery: Cert.chain -> bool -> incoming // could be part of InAck if no explicit user auth
  | InError: error -> incoming // how underspecified should it be?

let in_next_keys (r:incoming) = InAck? r && InAck?.next_keys r
let in_complete (r:incoming)  = InAck? r && InAck?.complete r


(* ---------------- signature stuff, to be moved (at least) to Nego -------------------- *)

// deep subtyping...
let optHashAlg_prime_is_optHashAlg: result hashAlg' -> Tot (result TLSConstants.hashAlg) =
  function
  | Error z -> Error z
  | Correct h -> Correct h
let sigHashAlg_is_tuple_sig_hash: sigHashAlg -> Tot (sigAlg * TLSConstants.hashAlg) =
  function | a,b -> a,b
let rec list_sigHashAlg_is_list_tuple_sig_hash: list sigHashAlg -> Tot (list (TLSConstants.sigAlg * TLSConstants.hashAlg)) =
  function
  | [] -> []
  | hd::tl -> (sigHashAlg_is_tuple_sig_hash hd) :: (list_sigHashAlg_is_list_tuple_sig_hash tl)

val to_be_signed: pv:protocolVersion -> role -> csr:option bytes{None? csr <==> pv = TLS_1p3} -> bytes -> Tot bytes
let to_be_signed pv role csr tbs =
  match pv, csr with
  | TLS_1p3, None ->
    let pad = abytes (String.make 64 (Char.char_of_int 32)) in
    let ctx =
      match role with
      | Server -> "TLS 1.3, server CertificateVerify"
      | Client -> "TLS 1.3, client CertificateVerify"
    in
    pad @| (abytes ctx) @| (abyte 0z) @| tbs
  | _, Some csr -> csr @| tbs

val sigHashAlg_of_ske: bytes -> Tot (option (sigHashAlg * bytes))
let sigHashAlg_of_ske signature =
  if length signature > 4 then
   let h, sa, sigv = split2 signature 1 1 in
   match vlsplit 2 sigv with
   | Correct (sigv, eof) ->
     begin
     match length eof, parseSigAlg sa, optHashAlg_prime_is_optHashAlg (parseHashAlg h) with
     | 0, Correct sa, Correct (Hash h) -> Some ((sa,Hash h), sigv)
     | _, _, _ -> None
     end
   | Error _ -> None
  else None


// factored out; indexing to be reviewed
let register hs keys =
    let ep = //? we don't have a full index yet for the epoch; reuse the one for keys??
      let h = admit() in
      Epochs.recordInstanceToEpoch #hs.region #hs.nonce h keys in // just coercion
    Epochs.add_epoch hs.epochs ep // actually extending the epochs log

(* -------------------- Handshake Client ------------------------ *)

val client_ClientHello: hs -> i:id -> ST (result (Handshake.Log.outgoing i))
  (requires (fun h ->
    True (* add the precondition that Nego and KS are in proper state *) ))
  (ensures (fun h0 i h1 -> True))
  (* TODO: what should we say here? something like:
    - The Keys Schedule state machine is in the initial state
    - The Handshake log has exactly one more message: the ClientHello computed from the input configurtion
    - The result is this ClientHello and its serialization
  *)
let client_ClientHello hs i =
  (* Negotiation computes the list of groups from the configuration;
     KeySchedule computes and serializes the shares from these groups (calling into CommonDH)
     Messages should do the serialization (calling into CommonDH), but dependencies are tricky *)
  let open Nego in
  let offer = clientOffer hs.nego in (* compute offer from configuration *)
  let shares =
    match offer.co_protocol_version with
      | TLS_1p3 -> (* compute shares for groups in offer *)
        let gx = KeySchedule.ks_client_13_1rtt_init hs.ks offer.co_namedGroups in
        Some gx
      | _ ->
        let si = KeySchedule.ks_client_12_init hs.ks in  // we may need si to carry looked up PSKs
        None
    in
  let sid =
    match offer.co_resume with
    | None -> empty_bytes
    | Some x -> x
    in
  (* In Extensions: prepare client extensions, including key shares *)
  //17-03-30 where are the keyshares? How to convert them?
  let ext = Extensions.prepareExtensions
    offer.co_protocol_version
    offer.co_cipher_suites
    false false //17-03-30 ??
    offer.co_sigAlgs
    offer.co_namedGroups // list of named groups?
    None //17-03-30 ?? optional (cvd,svd)
    shares // apparently at most one for now
    in
  let ch = // a bit too concrete? ClientHello hs.nonce offer hs.resume ri shares
  {
    ch_protocol_version = offer.co_protocol_version;
    ch_client_random = hs.nonce;
    ch_sessionID = sid;
    ch_cipher_suites = offer.co_cipher_suites;
    ch_raw_cipher_suites = None;
    ch_compressions = offer.co_compressions;
    ch_extensions = Some ext
  } in
  Handshake.Log.send hs.log (ClientHello ch);  // TODO decompose in two steps, appending the binders
  hs.state := C_Wait_ServerHello; // we may still need to keep parts of ch
  Correct(Handshake.Log.next_fragment hs.log i)

// requires !hs.state = Wait_ServerHello
// ensures TLS 1.3 ==> installed handshake keys
let client_ServerHello hs sh digest =
  let open Nego in
  // debug_print "Processing client hello...\n";
  let n = clientMode hs.nego sh in
  match n with
  | Error z -> Error z
  | Correct mode ->
    match mode.n_protocol_version, mode.n_kexAlg with
    | TLS_1p3, Kex_DHE //, Some gy
    | TLS_1p3, Kex_ECDHE //, Some gy
    -> (* commit to TLS 1.3 *)
      begin
        let hs_keys = KeySchedule.ks_client_13_sh hs.ks
          mode.n_server_random
          mode.n_cipher_suite
          digest
          (Some?.v mode.n_server_share)
          false (* in case we provided PSKs earlier, ignore them from now on *)
          in
        register hs hs_keys; // register new epoch
        hs.state := C_Wait_Finished1;
        Epochs.incr_reader hs.epochs; // Client 1.3 HSK switch to handshake key for decrypting EE etc...
        Correct(InAck true false) // Client 1.3 HSK
      end
    | TLS_1p3, _ -> Error(AD_internal_error, perror __SOURCE_FILE__ __LINE__ "Unsupported group negotiated")
    | _, _ -> (* commit to TLS classic *)
      begin
        hs.state := C_Wait_ServerHelloDone;
        Correct(InAck false false)
      end

(* receive Certificate...ServerHelloDone, with optional cert request. Not for TLS 1.3 *)
val client_ServerHelloDone:
  hs ->
  HandshakeMessages.crt ->
  HandshakeMessages.ske ->
  option HandshakeMessages.cr ->
  ST incoming
  (requires (fun h -> True))
  (ensures (fun h0 i h1 -> True))
let client_ServerHelloDone hs c ske ocr =
    let open Nego in
    match Nego.clientComplete hs.nego c ske ocr with
    | Error z -> InError z
    | Correct mode -> (
      ( match ocr with
        | None -> ()
        | Some cr ->
            let cc = {crt_chain = []} in // TODO
            Handshake.Log.send hs.log (Certificate cc));

      let (| g, _ |) = Some?.v (mode.Nego.n_server_share) in // already set in KS
      let gx =
        KeySchedule.ks_client_12_full_dh hs.ks
        mode.Nego.n_server_random
        mode.Nego.n_protocol_version
        mode.Nego.n_cipher_suite
        mode.Nego.n_extensions.ne_extended_ms // a flag controlling the use of ems
        g in
      let msg = ClientKeyExchange ({cke_kex_c = kex_c_of_dh_key #g gx}) in
      let digestClientKeyExchange = Handshake.Log.send_tag hs.log msg  in

<<<<<<< HEAD
      (* fuse these two calls? *)
      //17-03-29 FIXME
      if mode.Nego.n_extensions.ne_extended_ms then
        KeySchedule.ks_client_12_set_session_hash hs.ks digestClientKeyExchange;

      let app_keys, cfin_key = KeySchedule.ks_12_get_keys hs.ks in
      register hs app_keys; 
      // we send CCS then Finished;  we will use the new keys only after CCS

      let cvd = TLSPRF.verifyData (mode.Nego.n_protocol_version,mode.Nego.n_cipher_suite) cfin_key Client digestClientKeyExchange in
      let digestClientFinished = Handshake.Log.send_CCS_tag hs.log (Finished ({fin_vd = cvd})) false in
      hs.state := C_Wait_CCS2 digestClientFinished;
      InAck false false)
=======
    (* here are the checks we were doing before; now hopefully in Nego:
    let valid_chain = hs.cfg.check_peer_certificate => Cert.validate_chain c.crt_chain true cfg.peer_name cfg.ca_file in
    if not valid_chain then Error (AD_certificate_unknown_fatal, perror __SOURCE_FILE__ __LINE__ "Certificate validation failure")    else
      let ske_tbs = kex_s_to_bytes ske.ske_kex_s in
      let Some cs_sigalg = n.n_sigAlg in
      let sigalgs = n.n_extensions.ne_signature_algorithms in
      match sigHashAlg_of_ske ske.ske_sig with
      | None -> Error (AD_decode_error, perror __SOURCE_FILE__ __LINE__ "Failed to parse SKE message")
      | Some ((sa,h),sigv) ->
            let algs: list sigHashAlg =
              match sigalgs with
              | Some l -> l
              | None -> [(cs_sigalg, Hash Hashing.Spec.SHA1)] in
            if not (List.Tot.existsb (fun (xs,xh) -> (xs = sa && xh = h)) algs)
            then Error (AD_handshake_failure, perror __SOURCE_FILE__ __LINE__ "Signature algorithm negotiation failed")
            else
              let a = Signature.Use (fun _ -> true) sa [h] false false in
              let csr = (n.n_client_random @| n.n_server_random) in
              let ems = n.n_extensions.ne_extended_ms in
              let tbs = to_be_signed n.n_protocol_version Server (Some csr) ske_tbs in
              match Signature.get_chain_public_key #a c.crt_chain with
              | None -> Error (AD_handshake_failure, perror __SOURCE_FILE__ __LINE__ "failed to get public key from chain") )
              | Some pk ->
                   let valid_signature = Signature.verify #a h pk tbs sigv in
                   // debug_print("tbs = " ^ (Platform.Bytes.print_bytes tbs) ^ "\n");
                   debug_print("Signature validation status = " ^ (if valid then "OK" else "FAIL") ^ "\n");
                   if not valid_signature then Error (AD_handshake_failure, perror __SOURCE_FILE__ __LINE__ "failed to check SKE signature")
                   else
                     match ske.ske_kex_s with
                     | KEX_S_RSA _ -> Error (AD_handshake_failure, perror __SOURCE_FILE__ __LINE__ "only support ECDHE/DHE SKE") )
                     | KEX_S_DHE (| g, gy |) ->
                     *)

                       ( match ocr with
                         | None -> ()
                         | Some cr ->
                             let cc = {crt_chain = []} in // TODO
                             Handshake.Log.send hs.log (Certificate cc));

                       let (| g, _ |) = Some?.v (mode.Nego.n_server_share) in // already set in KS
                       let gx =
                         KeySchedule.ks_client_12_full_dh hs.ks
                         mode.Nego.n_server_random
                         mode.Nego.n_protocol_version
                         mode.Nego.n_cipher_suite
                         mode.Nego.n_extensions.ne_extended_ms // a flag controlling the use of ems
                         g in
                       let msg = ClientKeyExchange ({cke_kex_c = kex_c_of_dh_key #g gx}) in
                       let digestClientKeyExchange = Handshake.Log.send_tag hs.log msg  in

                       (* fuse these two calls? *)
                       //17-03-29 FIXME
                       if mode.Nego.n_extensions.ne_extended_ms then
                         KeySchedule.ks_client_12_set_session_hash hs.ks digestClientKeyExchange;

                       let app_keys, cfin_key = KeySchedule.ks_12_get_keys hs.ks in
                       register hs app_keys;
                       // we send CCS then Finished;  we will use the new keys only after CCS

                       let cvd = TLSPRF.verifyData (mode.Nego.n_protocol_version,mode.Nego.n_cipher_suite) cfin_key Client digestClientKeyExchange in
                       let digestClientFinished = Handshake.Log.send_CCS_tag hs.log (Finished ({fin_vd = cvd})) false in
                       hs.state := C_Wait_CCS2 digestClientFinished;
                       InAck false false)
>>>>>>> 2bd337e3

#set-options "--lax"
(* receive EncryptedExtension...ServerFinished for TLS 1.3, roughly mirroring client_ServerHelloDone *)
let client_ServerFinished_13 hs ee ocr c cv (svd:bytes) digestCert digestCertVerify digestServerFinished =
    match Nego.clientComplete_13 hs.nego ee ocr c cv digestCert with
    | Error z -> InError z
    | Correct full_mode ->
        //admit() // 17-03-30  until KS restructuring

        let (sfin_key, cfin_key, app_keys) = KeySchedule.ks_client_13_sf hs.ks digestServerFinished in
        // was also calling: let keys = KeySchedule.ks_client_13_sf ks in
        // was also calling: let cvd = KeySchedule.ks_client_13_client_finished ks in
        // was also calling: let ems = KeySchedule.ks_client_13_cf ks in // ?

        let (| finId, sfin_key |) = sfin_key in
        if not (HMAC.UFCMA.verify sfin_key digestCertVerify svd)
        then InError (AD_decode_error, "Finished MAC did not verify")
        else (
          let digest =
            match ocr with
            | Some cr -> Handshake.Log.send_tag hs.log (Certificate ({crt_chain = []}))
            | None -> digestServerFinished in
          let (| finId, cfin_key |) = cfin_key in
          let cvd = HMAC.UFCMA.mac cfin_key digest in
          Handshake.Log.send hs.log (Finished ({fin_vd = cvd}));

          register hs app_keys; // start using ATKs in both directions
          Epochs.incr_reader hs.epochs;
          Epochs.incr_writer hs.epochs; // 17-04-01 TODO how to signal incr_writer to TLS?
          hs.state := C_Complete; // full_mode (cvd,svd); do we still need to keep those?
          InAck true true // Client 1.3 ATK
          )

let client_ServerFinished hs f digest =
  // TODO fixme
//    let sfin_key = KeySchedule.ks_client_12_server_finished hs.ks in
//    let cvd = TLSPRF.verifyData (mode.Nego.n_protocol_version,mode.Nego.n_cipher_suite) cfin_key Client digestClientKeyExchange in
//    if HMAC.UFCMA.verify sfin_key digest f.fin_vd
    if false
    then (
      hs.state := C_Complete; // ADL: TODO need a proper renego state Idle (Some (vd,svd)))};
      InAck false true // Client 1.2 ATK
      )
    else
      InError (AD_decode_error, "Finished MAC did not verify")

(* -------------------- Handshake Server ------------------------ *)

(* called by server_ClientHello after sending TLS 1.2 ServerHello *)
let server_ServerHelloDone hs n =
    // static precondition: n.n_protocol_version <> TLS_1p3 && Some? n.n_sigAlg && (n.n_kexAlg = Kex_DHE || n.n_kexAlg = Kex_ECDHE)
    // should instead use Nego for most of this processing
    let cfg = admit() in
    match Cert.lookup_chain cfg.cert_chain_file with
    | Error z -> InError z
    | Correct chain ->
      let c = {crt_chain = chain} in
      let cr = n.Negotiation.n_client_random in
      let ems = n.Negotiation.n_extensions.ne_extended_ms in
      let pv = n.Negotiation.n_protocol_version in
      let cs = n.Negotiation.n_cipher_suite in
      let g : CommonDH.group = admit() in // TODO
      let gy = KeySchedule.ks_server_12_init_dh hs.ks
        cr
        pv
        cs
        ems
        g in
      let kex_s = KEX_S_DHE gy in
      let sv = kex_s_to_bytes kex_s in
      let csr = n.Negotiation.n_client_random @| n.Negotiation.n_server_random in

      // Signature agility (following the broken rules of 7.4.1.4.1. in RFC5246)
      let Some sa = n.n_sigAlg in
      let sigalgs = n.n_extensions.ne_signature_algorithms in
      let algs =
          match sigalgs with
          | Some l -> l
          | None -> [(sa,Hash Hashing.Spec.SHA1)]  in
      let algs = List.Tot.filter (fun (s,_) -> s = sa) algs in
      let sa, ha =
          match algs with
          | sha::_ -> sha
          | [] -> (sa, Hash Hashing.Spec.SHA1)
        in
      let hab, sab = hashAlgBytes ha, sigAlgBytes sa in
      let a = Signature.Use (fun _ -> true) sa [ha] false false in
      let tbs = to_be_signed n.n_protocol_version Server (Some csr) sv in
      begin
        match Signature.lookup_key #a cfg.private_key_file with
        | None -> InError (AD_internal_error, perror __SOURCE_FILE__ __LINE__ "could not load siginig key")
        | Some csk ->
            let sigv = Signature.sign ha csk tbs in
          if not (length sigv >= 2 && length sigv < 65536)
          then InError (AD_decode_error, perror __SOURCE_FILE__ __LINE__ "signature length out of range")
          else
              begin
                lemma_repr_bytes_values (length sigv);
                let signature = (hab @| sab @| (vlbytes 2 sigv)) in
                let ske = {ske_kex_s = kex_s; ske_sig = signature} in
                Handshake.Log.send hs.log (Certificate c);
                Handshake.Log.send hs.log (ServerKeyExchange ske);
                Handshake.Log.send hs.log ServerHelloDone;
                hs.state := S_Wait_CCS1;
                InAck true false // Server 1.2 ATK
              end
      end

(* receive ClientHello, and choose a protocol version and mode *)
val server_ClientHello: hs -> HandshakeMessages.ch -> ST incoming
  (requires (fun h -> True))
  (ensures (fun h0 i h1 -> True))
let server_ClientHello hs ch =
    match Nego.serverMode hs.nego ch with
    | Error z -> InError z
    | Correct mode -> (
      //let srand = KS.ks_server_random hs.ks in
      let server_share =
        match mode.n_protocol_version, mode.n_client_share  with
        | TLS_1p3, Some  (| g, gx |) -> Some (KeySchedule.ks_server_13_1rtt_init hs.ks ch.ch_client_random mode.n_cipher_suite g gx )
        | _ -> None in
      (* Extensions:negotiateServerExtensions *)
      match Extensions.negotiateServerExtensions
        mode.n_protocol_version
        ch.ch_extensions
        ch.ch_cipher_suites
        (Nego.local_config hs.nego)
        mode.n_cipher_suite
        None (*Nego.resume hs.nego *)
        server_share
        false
      with
        | Error z -> InError z
        | Correct sext -> (
          let sid = Some (CoreCrypto.random 32) (* always? *) in
          let sh =
          { sh_protocol_version = mode.n_protocol_version;
             sh_sessionID = sid;
             sh_server_random = hs.nonce;
             sh_cipher_suite = mode.n_cipher_suite;
             sh_compression = mode.n_compression;
             sh_extensions = sext} in
          let digestServerHello = Handshake.Log.send_tag hs.log (ServerHello sh) in

          let mode = // should be directly returned by Nego? updating: n_sessionID, n_server_share, what else?
          { mode with n_sessionID = sid; } in

          if mode.n_protocol_version = TLS_1p3
          then (
            let hs_keys = KeySchedule.ks_server_13_sh hs.ks (* digestServerHello *)  in
            register hs hs_keys;
            // We will start using the HTKs later (after sending SH, and after receiving 0RTT traffic)
            hs.state := S_Sent_ServerHello;
            InAck false false)

          else server_ServerHelloDone hs mode // sending our whole flight hopefully in a single packet.
          ))


(* receive ClientKeyExchange; CCS *)
let server_ClientCCS1 hs cke (* clientCert *) digestCCS1 =
    // FIXME support optional client c and cv
    // let ems = n.n_extensions.ne_extended_ms in // ask Nego?
    match cke.cke_kex_c with
      | KEX_C_RSA _ | KEX_C_DH -> InError(AD_decode_error, perror __SOURCE_FILE__ __LINE__ "Expected DHE/ECDHE CKE")
      | KEX_C_DHE gyb // ADL: the type of gyb will change from bytes to g & share g
      | KEX_C_ECDHE gyb -> (
          let mode:  Nego.mode = admit() in  //TODO read back from mode.
          let g_gy : (g:CommonDH.group & CommonDH.share g) = admit() in // will be gyb
          let app_keys = KeySchedule.ks_server_12_cke_dh hs.ks g_gy digestCCS1 in
          register hs app_keys;
          Epochs.incr_reader hs.epochs;
          // use the new reader; will use the new writer only after sending CCS
          hs.state := S_Wait_Finished1 digestCCS1; // keep digest to verify the Client Finished
          InAck true false  // Server 1.2 ATK
          )

(* receive ClientFinish *)
let server_ClientFinished hs digestCCS digestClientFinished =
    let (cfin_key, sfin_key) = KeySchedule.ks_server_12_finished_keys hs.ks in
    if HMAC.UFCMA.verify cfin_key digestCCS f.fin_vd
    then
      let svd = HMAC.UFCMA.mac sfin_key digestClientFinished in
      let unused_digest = Handshake.Log.send_CCS_tag (Finished ({fin_vd = svd})) in
      InAck false false
      // TODO hs.state := S_Complete; InAck false true // Server 1.2 ATK
      // ? tricky before installing the ATK writer
    else
      InError (AD_decode_error, "Finished MAC did not verify")

(* send EncryptedExtensions; Certificate; CertificateVerify; Finish (1.3) *)
val server_ServerFinished_13: hs -> i:id -> ST (result (Outgoing i))
  (requires (fun h -> True))
  (ensures (fun h0 i h1 -> True))
let server_ServerFinished_13 hs n =
    // static pre: n.n_protocol_version = TLS_1p3 && Some? n.n_sigAlg && (n.n_kexAlg = Kex_DHE || n.n_kexAlg = Kex_ECDHE)
    // most of this should go to Nego
    match Cert.lookup_chain cfg.cert_chain_file with
    | Error z -> Error z
    | Correct chain ->

      Handshake.Log.send hs.log (EncryptedExtensions ({ee_extensions = []}));
      let digestSig = Handshake.Log.send_tag hs.log (Certificate ({crt_chain = chain})) in

      let pv = n.n_protocol_version in
      let cs = n.n_cipher_suite in
      let sh_alg = sessionHashAlg pv cs in

      //TODO factor out code for signing
      // Signature agility (following the broken rules of 7.4.1.4.1. in RFC5246)
      // If no signature nego took place we use the SA and KDF hash from the CS
      let Some sa = n.n_sigAlg in
      let algs =
        match n.n_extensions.ne_signature_algorithms with
        | Some l -> l
        | None -> [sa, sh_alg]
      in
      let algs = List.Tot.filter (fun (s,_) -> s = sa) algs in
      let sa, ha =
        match algs with
        | ha::_ -> ha
        | [] -> (sa, sh_alg) in
      let hab, sab = hashAlgBytes ha, sigAlgBytes sa in
      let a = Signature.Use (fun _ -> true) sa [ha] false false in
      begin
        match Signature.lookup_key #a cfg.private_key_file with
        | None -> Error (AD_internal_error, perror __SOURCE_FILE__ __LINE__ "could not load signing key")
        | Some csk -> (
            let Hash sh_alg = sh_alg in
            let hL = hashSize sh_alg in
            let zeroes = Platform.Bytes.abytes (String.make hL (Char.char_of_int 0)) in
            let rc = Hashing.compute  sh_alg zeroes in
            let lb = digestSig @| rc in
            let tbs = to_be_signed pv Server None lb in
            let sigv = Signature.sign ha csk tbs in
            let signature = hab @| sab @| vlbytes 2 sigv in

            let digestFinished = Handshake.Log.send_tag hs.log (CertificateVerify ({cv_sig = signature})) in
            let sfin_key = KeySchedule.ks_server_13_server_finished hs.ks  in
            let svd = HMAC.UFCMA.mac sfin_key digestFinished in
            let digestServerFinished = Handshake.Log.send_tag (Finished ({fin_vd = svd})) in
            // we need to call KeyScheduke twice, to pass this digest
            let app_keys = KeySchedule.ks_server_13_sf ks digestServerFinished in

            register hs app_keys;
            Epochs.incr_writer hs.epochs; // Switch to ATK after the SF
            Epochs.incr_reader hs.epochs; // TODO when to increment the reader?
            hs.state := S_Wait_Finished2;
            Handshake.Log.set_flags "switch to ATK 0.5RTT";
            Correct(Handshake.Log.next_fragment hs.log i)
            )
      end

(* receive ClientFinish 1.3 *)
let server_ClientFinished_13 hs n f digestClientFinished clientAuth=
   match clientAuth with
   | Some (c,cv,digest) -> Error(AD_internal_error, perror __SOURCE_FILE__ __LINE__ "Client CertificateVerify validation not implemented")
   | None ->
       let cfin_key = KeySchedule.ks_server_13_client_finished hs.ks in
       // TODO MACVerify digestClientFinished
       if HMAC.UFCMA.verify cfin_key digestClientFinished f.fin_vd
       then (
          hs.state := S_Complete;
          Epochs.incr_reader hs.epochs; // finally start reading with AKTs
          InAck true true  // Server 1.3 ATK
          )
       else InError (AD_decode_error, "Finished MAC did not verify")

(* TODO: resumption *)
assume val server_send_server_finished_res: hs -> ST unit
  (requires (fun h -> True))
  (ensures (fun h0 i h1 -> True))

(* Handshake API: PUBLIC Functions, taken from FSTI *)

// returns the protocol version negotiated so far
// (used for formatting outgoing packets, but not trusted)
val version: s:hs -> Tot protocolVersion
  (requires (hs_inv s))
  (ensures (fun h0 pv h1 -> h0 = h1))
let version s = Nego.version s.nego

// JP: the outside has been checked against the fsti which had another
// definition (at the bottom of this file)
val iT_old:  s:hs -> rw:rw -> ST int
  (requires (fun h -> True))
  (ensures (fun h0 i h1 -> True))
let iT_old (HS r res cfg id l st) rw =
  match rw with
  | Reader -> (!st).hs_reader
  | Writer -> (!st).hs_writer


(* Control Interface *)

// Create instance for a fresh connection, with optional resumption for clients
val create: r0:rid -> cfg:TLSInfo.config -> r:role -> resume:TLSInfo.resumeInfo r -> ST hs
  (requires (fun h -> True))
  (ensures (fun h0 s h1 ->
    modifies Set.empty h0 h1 /\
    fresh_subregion r0 (HS?.region s) h0 h1 /\
    hs_inv s h1 /\
    HS?.r s = r /\
    HS?.resume s = resume /\
    HS?.cfg s = cfg /\
    logT s h1 = Seq.createEmpty ))
let handshake_state_init r0 cfg (r:role) (resume:rid) =
  let nego = Nego.create #reg r cfg resume in
  let log = HandshakeLog.create #reg (Nego.hashAlg nego) in
  //let nonce = Nonce.mkHelloRandom r r0 in //NS: should this really be Client?
  let ks, nonce = KS.create #reg r in
  let epochs = Epochs.create reg nonce in
  let state = ralloc (if r = Client then C_Idle else S_Idle) in
  HS #r0 r nonce nego log ks epochs state


let mods s h0 h1 =
  HyperStack.modifies_one s.region h0 h1

let modifies_internal h0 s h1 =
    hs_inv s h1 /\
    mods s h0 h1 /\
    modifies_rref s.region !{as_ref s.state} (HyperStack.HS?.h h0) (HyperStack.HS?.h h1)

// Idle client starts a full handshake on the current connection
val rehandshake: s:hs -> config -> ST bool
  (requires (fun h -> hs_inv s h /\ HS?.r s = Client))
  (ensures (fun h0 _ h1 -> modifies_internal h0 s h1))
let rehandshake s c = Platform.Error.unexpected "rehandshake: not yet implemented"

// Idle client starts an abbreviated handshake resuming the current session
val rekey: s:hs -> config -> ST bool
  (requires (fun h -> hs_inv s h /\ HS?.r s = Client))
  (ensures (fun h0 _ h1 -> modifies_internal h0 s h1))
let rekey s c = Platform.Error.unexpected "rekey: not yet implemented"

// (Idle) Server requests an handshake
val request: s:hs -> config -> ST bool
  (requires (fun h -> hs_inv s h /\ HS?.r s = Server))
  (ensures (fun h0 _ h1 -> modifies_internal h0 s h1))
let request s c = Platform.Error.unexpected "request: not yet implemented"

val invalidateSession: s:hs -> ST unit
  (requires (hs_inv s))
  (ensures (fun h0 _ h1 -> modifies_internal h0 s h1)) // underspecified
let invalidateSession hs = ()
// ADL: disabling this for top-level API testing purposes
// Platform.Error.unexpected "invalidateSession: not yet implemented"


(* Outgoing *)

//val next_fragment: see .fsti
let next_fragment_ensures (#i:id) (s:hs) h0 (result:outgoing i) h1 =
    let es = logT s h0 in
    let w0 = iT s Writer h0 in
    let w1 = iT s Writer h1 in
    let r0 = iT s Reader h0 in
    let r1 = iT s Reader h1 in
    hs_inv s h1 /\
    mods s h0 h1 /\
    r1 == r0 /\
//  w1 == (match result with | Outgoing _ _ true _ -> w0 + 1 | _ -> w0 ) /\
    w1 == (if out_next_keys result then  w0 + 1 else w0 ) /\
    Seq.length (logT s h1) >= Seq.length (logT s h0) /\
    (b2t (out_complete result) ==> r1 = w1 /\ indexable (logT s h1) w1 /\ completed (eT s Writer h1))

val next_fragment: hs -> i:id -> ST (result (outgoing i))
  (requires (fun h0 ->
    let es = logT s h0 in
    let j = iT s Writer h0 in
    hs_inv s h0 /\
    (if j = -1 then PlaintextID? i else let e = Seq.index es j in i = epoch_id e)
  ))
  (ensures (next_fragment_ensures s))
let next_fragment hs i =
    let outgoing = Handshake.Log.next_fragment hs.log i in
    match !hs.state with
    | C_Idle when outgoing = Outgoing None false false false -> client_ClientHello hs i
    | S_HelloSent when outgoing = Outgoing None false false false -> server_ServerFinished_13 hs i
    | _ -> Correct outgoing // nothing to do

    // not needed anymore?
        (* // *)

        (* | C_Sent_CCS1 tag -> ( *)
        (*       // was: client_send_client_finished hs; *)
        (*       // we could store the MAC in OutCCS, to make this step trivial *)
        (*       let tag = KeySchedule.ks_client_12_client_finished hs.ks in *)
        (*       Handshake.Log.send hs.log (Finished ({fin_vd = tag})); *)
        (*       hs.state := C_FinishedSent n tag *)
        (*       Epochs.incr_writer lgref; *)
        (*       Outgoing None true true false ) *)

        (* | _ -> Correct outgoing // nothing to do *)

        //| C_FinishedReceived n (cvd,svd) ->
        //    hsref := {!hsref with hs_state = C (C_PostHS)};
        //    Epochs.incr_writer lgref; // Switch to ATK writer
        //    Outgoing None false true true
        //
        //| S_HelloSent n when (Some? pv && pv <> Some TLS_1p3 && res = Some false) ->
        //    server_ServerHelloDone hs n;
        //    next_fragment i hs
        // | S_Sent_ServerHello when (Some? pv && pv <> Some TLS_1p3 && res = Some true) ->
        //      server_send_server_finished_res hs;
        //      next_fragment i hs

        //| S_FinishedReceived n ->
        //      Epochs.incr_reader lgref; // Switch to ATK reader
        //      hs.state := S_PostHS;
        //      Outgoing None false true true
        //| S_OutCCS n ->
        //      hs.state := S_FinishedSent n  // who actually sends the ServerFinished? buffered?
        //      Outgoing None false false true
        //| _ -> Outgoing None false false false)


(* Incoming *)

let recv_ensures (s:hs) (h0:HyperStack.mem) (result:incoming) (h1:HyperStack.mem) =
    let w0 = iT s Writer h0 in
    let w1 = iT s Writer h1 in
    let r0 = iT s Reader h0 in
    let r1 = iT s Reader h1 in
    hs_inv s h1 /\
    mods s h0 h1 /\
    w1 == w0 /\
    r1 == (if in_next_keys result then r0 + 1 else r0) /\
    (b2t (in_complete result) ==> r1 >= 0 /\ r1 = w1 /\ iT s Reader h1 >= 0 /\ completed (eT s Reader h1))

val recv_fragment: s:hs -> #i:id -> message i -> ST incoming (* incoming transitions for our state machine *)
  (requires (hs_inv s))
  (ensures (recv_ensures s))
let recv_fragment hs #i f =
    let flight = Handshake.Log.receive hs.log f in
    match !hs.state, flight with
      | _, None -> InAck false false // nothing happened

      | C_Idle, _ -> Error (AD_unexpected_message, "Client hasn't sent hello yet")
      | C_Wait_ServerHello, Some ([ServerHello sh], [digest]) -> client_ServerHello sh digest
      | C_Wait_ServerHelloDone n, Some ([Certificate c; ServerKeyExchange ske; ServerHelloDone], [unused_digestCert]) ->
          // assert (Some? pv && pv <> Some TLS_1p3 && res = Some false && (kex = Some Kex_DHE || kex = Some Kex_ECDHE))
          client_ServerHelloDone hs c ske None

      | C_Wait_ServerHelloDone n, Some ([Certificate c; ServerKeyExchange ske; CertificateRequest cr; ServerHelloDone], [unused_digestCert]) ->
          // assert (Some? pv && pv <> Some TLS_1p3 && res = Some false && (kex = Some Kex_DHE || kex = Some Kex_ECDHE))
          client_ServerHelloDone hs c ske (Some cr)

      | C_Wait_Finished1, Some ([EncryptedExtensions ee; Certificate c; CertificateVerify cv; Finished f], [digestCert; digestCertVerify; digestServerFinished]) ->
          // assert (Some? pv && pv = Some TLS_1p3 && (kex = Some Kex_DHE || kex = Some Kex_ECDHE))
          client_ServerFinished_13 hs ee None c cv f.fin_vd digestCert digestCertVerify digestServerFinished

      | C_Wait_Finished1, Some ([EncryptedExtensions ee; CertificateRequest cr; Certificate c; CertificateVerify cv; Finished f], [digestCert; digestCertVerify; digestServerFinished]) ->
          // assert (Some? pv && pv = Some TLS_1p3 && (kex = Some Kex_DHE || kex = Some Kex_ECDHE));
          client_ServerFinished_13 hs ee (Some cr) c cv f.fin_vd digestCert digestCertVerify digestServerFinished

      // we'll have other variants for resumption, shc as ([EncryptedExtensions ee; Finished f], [...])

      | C_Wait_Finished2 digest, Some ([Finished f], [digestServerFinished]) ->
          // assert Some? pv && pv <> Some TLS_1p3
          client_ServerFinished hs f digest

      //17-03-24 how to receive binders? we need the intermediate hash
      | S_Idle ri, Some ([ClientHello ch], [])  -> server_ClientHello hs ch
      | S_Wait_Finished1 s digest, Some ([Finished f], [digestClientFinish]) ->
          server_ClientFinished hs f digest digestClientFinish

      | S_Wait_Finished2 s, Some ([Finished f], [digest]) -> server_ClientFinished_13 hs s f digest None
      | S_Wait_Finished2 s, Some ([Certificate c; CertificateVerify cv; Finished f], [digestSigned; digestClientFinished; _]) ->
          server_ClientFinished_13 hs s f digestClientFinished (Some (c,cv,digestSigned))

       // are we missing the case with a Certificate but no CertificateVerify?

      | _, _ -> InAck false false // nothing yet to process


// special case: CCS before 1p3; could merge with recv_fragment
val recv_ccs: s:hs -> ST incoming
  (requires (hs_inv s))
  (ensures (fun h0 result h1 ->
    recv_ensures s h0 result h1 /\
    (Error? result \/ result = Correct(InAck true false))
    ))
// TODO check CCS once committed to TLS 1.3 yields an alert
let recv_ccs hs =
    debug_print "CALL recv_ccs\n";
    // assert pv <> TLS 1.3
    // CCS triggers completion of the incoming flight of messages.
    match Handshake.Log.receive_CCS hs.log with
    | Error -> InError(AD_unexpected_message, "CCS received at wrong time")
    | Correct (ms, hs, digest) ->
        match !hs.state, ms, hs with
        | C_Wait_CCS2 digest, ([], []) -> (
            // we now expect the encrypted server finish, should keep the digest to verify it
            hs.state := C_CCSReceived digest;
            Epochs.incr_reader hs.epochs;
            InAck true false // Client 1.2 ATK
            )

        | C_Wait_CCS2 digest, ([SessionTicket st], []) -> (
            debug_print "WARNING: no support for session tickets";
            // we now expect the encrypted server finish, should keep the digest to verify it
            hs.state := C_CCSReceived digest;
            Epochs.incr_reader hs.epochs;
            InAck true false // Client 1.2 ATK
            )

        | S_Wait_CCS1, ([ClientKeyExchange cke], []) ->
            // assert (Some? pv && pv <> Some TLS_1p3 && (kex = Some Kex_DHE || kex = Some Kex_ECDHE))
            server_ClientCCS1 hs cke digest
(*
        // FIXME support optional client c and cv
        | S_HelloDone n, [Certificate c; ClientKeyExchange cke], [digestClientKeyExchange]
          when (c.crt_chain = [] && Some? pv && pv <> Some TLS_1p3 && (kex = Some Kex_DHE || kex = Some Kex_ECDHE)) ->
            server_ClientCCS hs cke digestClientKeyExchange (Some (c, None))

        | S_HelloDone n, [Certificate c; ClientKeyExchange cke; CertificateVerify cv], [digestClientKeyExchange; digestCertificateVerify]]
          when (Some? pv && pv <> Some TLS_1p3 && (kex = Some Kex_DHE || kex = Some Kex_ECDHE)) ->
            server_ClientCCS hs cke digestClientKeyExchange (Some (c, Some (cv, digestCertificateVerify)))
*)
        | _, _ -> Error(AD_unexpected_message, "CCS received at wrong time")


val authorize: s:hs -> Cert.chain -> ST incoming // special case: explicit authorize (needed?)
  (requires (hs_inv s))
  (ensures (fun h0 result h1 ->
    (InAck? result \/ InError? result) /\ recv_ensures s h0 result h1 ))
let authorize s ch = Platform.Error.unexpected "authorize: not yet implemented"<|MERGE_RESOLUTION|>--- conflicted
+++ resolved
@@ -411,21 +411,6 @@
       let msg = ClientKeyExchange ({cke_kex_c = kex_c_of_dh_key #g gx}) in
       let digestClientKeyExchange = Handshake.Log.send_tag hs.log msg  in
 
-<<<<<<< HEAD
-      (* fuse these two calls? *)
-      //17-03-29 FIXME
-      if mode.Nego.n_extensions.ne_extended_ms then
-        KeySchedule.ks_client_12_set_session_hash hs.ks digestClientKeyExchange;
-
-      let app_keys, cfin_key = KeySchedule.ks_12_get_keys hs.ks in
-      register hs app_keys; 
-      // we send CCS then Finished;  we will use the new keys only after CCS
-
-      let cvd = TLSPRF.verifyData (mode.Nego.n_protocol_version,mode.Nego.n_cipher_suite) cfin_key Client digestClientKeyExchange in
-      let digestClientFinished = Handshake.Log.send_CCS_tag hs.log (Finished ({fin_vd = cvd})) false in
-      hs.state := C_Wait_CCS2 digestClientFinished;
-      InAck false false)
-=======
     (* here are the checks we were doing before; now hopefully in Nego:
     let valid_chain = hs.cfg.check_peer_certificate => Cert.validate_chain c.crt_chain true cfg.peer_name cfg.ca_file in
     if not valid_chain then Error (AD_certificate_unknown_fatal, perror __SOURCE_FILE__ __LINE__ "Certificate validation failure")    else
@@ -489,7 +474,6 @@
                        let digestClientFinished = Handshake.Log.send_CCS_tag hs.log (Finished ({fin_vd = cvd})) false in
                        hs.state := C_Wait_CCS2 digestClientFinished;
                        InAck false false)
->>>>>>> 2bd337e3
 
 #set-options "--lax"
 (* receive EncryptedExtension...ServerFinished for TLS 1.3, roughly mirroring client_ServerHelloDone *)
