--- conflicted
+++ resolved
@@ -456,7 +456,6 @@
     in
     match Nego.sign hs.nego tbs with
     | None ->
-<<<<<<< HEAD
       InError (AD_handshake_failure, perror __SOURCE_FILE__ __LINE__ "no compatible signature algorithm")
     | Some signature ->
       begin
@@ -467,25 +466,6 @@
       hs.state := S_Wait_CCS1;
       InAck false false // Server 1.2 ATK
       end
-=======
-      InError (AD_handshake_failure, perror __SOURCE_FILE__ __LINE__ "no compatible signature key in chain")
-    | Some skey ->
-      let sigv = Signature.sign #a ha skey tbs in
-      if not (length sigv >= 2 && length sigv < 65536)
-      then InError (AD_decode_error, perror __SOURCE_FILE__ __LINE__ "signature length out of range")
-      else
-        begin
-          lemma_repr_bytes_values (length sigv);
-          let signature = hashAlgBytes ha @| sigAlgBytes sa @| vlbytes 2 sigv in
-          let ske = {ske_kex_s = kex_s; ske_sig = signature} in
-          HandshakeLog.send hs.log (Certificate ({crt_chain = Extensions.chain_down chain}));
-          HandshakeLog.send hs.log (ServerKeyExchange ske);
-          HandshakeLog.send hs.log ServerHelloDone;
-          hs.state := S_Wait_CCS1;
-          InAck false false // Server 1.2 ATK
-        end
-
->>>>>>> 940bc870
 
 // the ServerHello message is a simple function of the mode.
 let serverHello (m:Nego.mode) =
