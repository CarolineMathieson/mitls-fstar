module Negotiation

open Platform.Error
open Platform.Bytes

open TLSError
open TLSInfo
open TLSConstants
open HandshakeMessages

module HH = FStar.HyperHeap
module HS = FStar.HyperStack
module MR = FStar.Monotonic.RRef

//16-05-31 these opens are implementation-only; overall we should open less
open Extensions
open CoreCrypto

(**
  Debugging flag.
  F* normalizer will erase debug prints at extraction when set to false.
*)
val discard: bool -> ST unit
  (requires (fun _ -> True))
  (ensures (fun h0 _ h1 -> h0 == h1))
let discard _ = ()
let print s = discard (IO.debug_print_string ("NGO| "^s^"\n"))
unfold val trace: s:string -> ST unit
  (requires (fun _ -> True))
  (ensures (fun h0 _ h1 -> h0 == h1))
unfold let trace = if Flags.debug_NGO then print else (fun _ -> ())


//17-05-01 relocate these printing functions?!
let string_of_option_extensions o = match o with
  | None -> "None"
  | Some es -> "[ "^Extensions.string_of_extensions es^"]"

let string_of_ciphersuite (cs:cipherSuite) =
  match name_of_cipherSuite cs with
  | Correct TLS_NULL_WITH_NULL_NULL -> "TLS_NULL_WITH_NULL_NULL"

  | Correct TLS_AES_128_GCM_SHA256 -> "TLS_AES_128_GCM_SHA256"
  | Correct TLS_AES_256_GCM_SHA384 -> "TLS_AES_256_GCM_SHA384"
  | Correct TLS_CHACHA20_POLY1305_SHA256 -> "TLS_CHACHA20_POLY1305_SHA256"
  | Correct TLS_AES_128_CCM_SHA256 -> "TLS_AES_128_CCM_SHA256"
  | Correct TLS_AES_128_CCM_8_SHA256 -> "TLS_AES_128_CCM_8_SHA256"

  | Correct TLS_RSA_WITH_NULL_MD5 -> "TLS_RSA_WITH_NULL_MD5"
  | Correct TLS_RSA_WITH_NULL_SHA -> "TLS_RSA_WITH_NULL_SHA"
  | Correct TLS_RSA_WITH_NULL_SHA256 -> "TLS_RSA_WITH_NULL_SHA256"
  | Correct TLS_RSA_WITH_RC4_128_MD5 -> "TLS_RSA_WITH_RC4_128_MD5"
  | Correct TLS_RSA_WITH_RC4_128_SHA -> "TLS_RSA_WITH_RC4_128_SHA"
  | Correct TLS_RSA_WITH_3DES_EDE_CBC_SHA -> "TLS_RSA_WITH_3DES_EDE_CBC_SHA"
  | Correct TLS_RSA_WITH_AES_128_CBC_SHA -> "TLS_RSA_WITH_AES_128_CBC_SHA"
  | Correct TLS_RSA_WITH_AES_256_CBC_SHA -> "TLS_RSA_WITH_AES_256_CBC_SHA"
  | Correct TLS_RSA_WITH_AES_128_CBC_SHA256 -> "TLS_RSA_WITH_AES_128_CBC_SHA256"
  | Correct TLS_RSA_WITH_AES_256_CBC_SHA256 -> "TLS_RSA_WITH_AES_256_CBC_SHA256"

  | Correct TLS_DHE_DSS_WITH_3DES_EDE_CBC_SHA -> "TLS_DHE_DSS_WITH_3DES_EDE_CBC_SHA"
  | Correct TLS_DHE_RSA_WITH_3DES_EDE_CBC_SHA -> "TLS_DHE_RSA_WITH_3DES_EDE_CBC_SHA"
  | Correct TLS_DHE_DSS_WITH_AES_128_CBC_SHA -> "TLS_DHE_DSS_WITH_AES_128_CBC_SHA"
  | Correct TLS_DHE_RSA_WITH_AES_128_CBC_SHA -> "TLS_DHE_RSA_WITH_AES_128_CBC_SHA"
  | Correct TLS_DHE_DSS_WITH_AES_256_CBC_SHA -> "TLS_DHE_DSS_WITH_AES_256_CBC_SHA"
  | Correct TLS_DHE_RSA_WITH_AES_256_CBC_SHA -> "TLS_DHE_RSA_WITH_AES_256_CBC_SHA"
  | Correct TLS_DHE_DSS_WITH_AES_128_CBC_SHA256 -> "TLS_DHE_DSS_WITH_AES_128_CBC_SHA256"
  | Correct TLS_DHE_RSA_WITH_AES_128_CBC_SHA256 -> "TLS_DHE_RSA_WITH_AES_128_CBC_SHA256"
  | Correct TLS_DHE_DSS_WITH_AES_256_CBC_SHA256 -> "TLS_DHE_DSS_WITH_AES_256_CBC_SHA256"
  | Correct TLS_DHE_RSA_WITH_AES_256_CBC_SHA256 -> "TLS_DHE_RSA_WITH_AES_256_CBC_SHA256"

  | Correct TLS_ECDHE_RSA_WITH_RC4_128_SHA -> "TLS_ECDHE_RSA_WITH_RC4_128_SHA"
  | Correct TLS_ECDHE_RSA_WITH_3DES_EDE_CBC_SHA -> "TLS_ECDHE_RSA_WITH_3DES_EDE_CBC_SHA"
  | Correct TLS_ECDHE_RSA_WITH_AES_128_CBC_SHA -> "TLS_ECDHE_RSA_WITH_AES_128_CBC_SHA"
  | Correct TLS_ECDHE_RSA_WITH_AES_128_CBC_SHA256 -> "TLS_ECDHE_RSA_WITH_AES_128_CBC_SHA256"
  | Correct TLS_ECDHE_RSA_WITH_AES_256_CBC_SHA -> "TLS_ECDHE_RSA_WITH_AES_256_CBC_SHA"
  | Correct TLS_ECDHE_RSA_WITH_AES_256_CBC_SHA384 -> "TLS_ECDHE_RSA_WITH_AES_256_CBC_SHA384"

  | Correct TLS_ECDHE_ECDSA_WITH_AES_128_GCM_SHA256 -> "TLS_ECDHE_ECDSA_WITH_AES_128_GCM_SHA256"
  | Correct TLS_ECDHE_RSA_WITH_AES_128_GCM_SHA256 -> "TLS_ECDHE_RSA_WITH_AES_128_GCM_SHA256"
  | Correct TLS_ECDHE_ECDSA_WITH_AES_256_GCM_SHA384 -> "TLS_ECDHE_ECDSA_WITH_AES_256_GCM_SHA384"
  | Correct TLS_ECDHE_RSA_WITH_AES_256_GCM_SHA384 -> "TLS_ECDHE_RSA_WITH_AES_256_GCM_SHA384"

  | Correct TLS_DH_anon_WITH_RC4_128_MD5 -> "TLS_DH_anon_WITH_RC4_128_MD5"
  | Correct TLS_DH_anon_WITH_3DES_EDE_CBC_SHA -> "TLS_DH_anon_WITH_3DES_EDE_CBC_SHA"
  | Correct TLS_DH_anon_WITH_AES_128_CBC_SHA -> "TLS_DH_anon_WITH_AES_128_CBC_SHA"
  | Correct TLS_DH_anon_WITH_AES_256_CBC_SHA -> "TLS_DH_anon_WITH_AES_256_CBC_SHA"
  | Correct TLS_DH_anon_WITH_AES_128_CBC_SHA256 -> "TLS_DH_anon_WITH_AES_128_CBC_SHA256"
  | Correct TLS_DH_anon_WITH_AES_256_CBC_SHA256 -> "TLS_DH_anon_WITH_AES_256_CBC_SHA256"

  | Correct TLS_RSA_WITH_AES_128_GCM_SHA256 -> "TLS_RSA_WITH_AES_128_GCM_SHA256"
  | Correct TLS_RSA_WITH_AES_256_GCM_SHA384 -> "TLS_RSA_WITH_AES_256_GCM_SHA384"
  | Correct TLS_DHE_RSA_WITH_AES_128_GCM_SHA256 -> "TLS_DHE_RSA_WITH_AES_128_GCM_SHA256"
  | Correct TLS_DHE_RSA_WITH_AES_256_GCM_SHA384 -> "TLS_DHE_RSA_WITH_AES_256_GCM_SHA384"
  | Correct TLS_DH_RSA_WITH_AES_128_GCM_SHA256 -> "TLS_DH_RSA_WITH_AES_128_GCM_SHA256"
  | Correct TLS_DH_RSA_WITH_AES_256_GCM_SHA384 -> "TLS_DH_RSA_WITH_AES_256_GCM_SHA384"
  | Correct TLS_DHE_DSS_WITH_AES_128_GCM_SHA256 -> "TLS_DHE_DSS_WITH_AES_128_GCM_SHA256"
  | Correct TLS_DHE_DSS_WITH_AES_256_GCM_SHA384 -> "TLS_DHE_DSS_WITH_AES_256_GCM_SHA384"
  | Correct TLS_DH_DSS_WITH_AES_128_GCM_SHA256 -> "TLS_DH_DSS_WITH_AES_128_GCM_SHA256"
  | Correct TLS_DH_DSS_WITH_AES_256_GCM_SHA384 -> "TLS_DH_DSS_WITH_AES_256_GCM_SHA384"
  | Correct TLS_DH_anon_WITH_AES_128_GCM_SHA256 -> "TLS_DH_anon_WITH_AES_128_GCM_SHA256"
  | Correct TLS_DH_anon_WITH_AES_256_GCM_SHA384 -> "TLS_DH_anon_WITH_AES_256_GCM_SHA384"

  | Correct TLS_ECDHE_RSA_WITH_CHACHA20_POLY1305_SHA256 -> "TLS_ECDHE_RSA_WITH_CHACHA20_POLY1305_SHA256"
  | Correct TLS_ECDHE_ECDSA_WITH_CHACHA20_POLY1305_SHA256 -> "TLS_ECDHE_ECDSA_WITH_CHACHA20_POLY1305_SHA256"
  | Correct TLS_DHE_RSA_WITH_CHACHA20_POLY1305_SHA256 -> "TLS_DHE_RSA_WITH_CHACHA20_POLY1305_SHA256"
  | Correct TLS_PSK_WITH_CHACHA20_POLY1305_SHA256 -> "TLS_PSK_WITH_CHACHA20_POLY1305_SHA256"
  | Correct TLS_ECDHE_PSK_WITH_CHACHA20_POLY1305_SHA256 -> "TLS_ECDHE_PSK_WITH_CHACHA20_POLY1305_SHA256"
  | Correct TLS_DHE_PSK_WITH_CHACHA20_POLY1305_SHA256 -> "TLS_DHE_PSK_WITH_CHACHA20_POLY1305_SHA256" | Error z -> "Unknown ciphersuite"

let string_of_signatureScheme = function
  | RSA_PKCS1_SHA256       -> "RSA_PKCS1_SHA256"
  | RSA_PKCS1_SHA384       -> "RSA_PKCS1_SHA384"
  | RSA_PKCS1_SHA512       -> "RSA_PKCS1_SHA512"
  | ECDSA_SECP256R1_SHA256 -> "ECDSA_SECP256R1_SHA256"
  | ECDSA_SECP384R1_SHA384 -> "ECDSA_SECP384R1_SHA384"
  | ECDSA_SECP521R1_SHA512 -> "ECDSA_SECP521R1_SHA512"
  | RSA_PSS_SHA256         -> "RSA_PSS_SHA256"
  | RSA_PSS_SHA384         -> "RSA_PSS_SHA384"
  | RSA_PSS_SHA512         -> "RSA_PSS_SHA512"
  //| ED25519                -> "ED25519"
  //| ED448                  -> "ED448"
  | RSA_PKCS1_SHA1         -> "RSA_PKCS1_SHA1"
  | RSA_PKCS1_MD5SHA1         -> "RSA_PKCS1_MD5SHA1"
  | ECDSA_SHA1             -> "ECDSA_SHA1"
  | DSA_SHA1               -> "DSA_SHA1"
  | DSA_SHA256             -> "DSA_SHA256"
  | DSA_SHA384             -> "DSA_SHA384"
  | DSA_SHA512             -> "DSA_SHA512"
  | OBSOLETE codepoint     -> "OBSOLETE " ^ (print_bytes codepoint)
  | PRIVATE_USE codepoint  -> "PRIVATE_USE " ^ (print_bytes codepoint)


(* Negotiation: HELLO sub-module *)
type ri = cVerifyData * sVerifyData

type resumption_offer_12 = // part of resumeInfo
  | OfferNothing
  | OfferTicket of b:bytes{ length b <> 0 }
  | OfferSid of b:bytes { length b <> 0 }
// type resumption_mode_12 (o: resumption_offer_12) = b:bool { OfferNothing? o ==> b = false }

let valid_offer ch =
  True
// There is a pure function computing a ClientHello from an offer (minus the PSK binders)
type offer = ch:HandshakeMessages.ch { valid_offer ch }

private let rec list_of_ClientKeyShare (ks:CommonDH.clientKeyShare) :
  list (g:CommonDH.group & CommonDH.share g) =
  match ks with
  | [] -> []
  | CommonDH.Share g s :: tl -> (|g, s|) :: list_of_ClientKeyShare tl
  | CommonDH.UnknownShare _ _  :: tl -> list_of_ClientKeyShare tl

// TODO remove duplication with find_key_shares below.
val gs_of: ch:offer -> list (g:CommonDH.group & CommonDH.share g)
let gs_of ch =
  match ch.ch_extensions with
  | Some exts ->
    begin
    match List.Tot.find Extensions.E_key_share? exts with
    | Some (Extensions.E_key_share (CommonDH.ClientKeyShare ks)) -> list_of_ClientKeyShare ks
    | _ -> []
    end
  | _ -> []

let find_client_extension filter o =
  match o.ch_extensions with
  | None -> None
  | Some es -> List.Tot.find filter es

let find_supported_versions o =
  match find_client_extension Extensions.E_supported_versions? o with
  | None -> None
  | Some (Extensions.E_supported_versions vs) -> Some vs

let find_signature_algorithms o : option signatureSchemeList =
  match find_client_extension Extensions.E_signature_algorithms? o with
  | None -> None
  | Some (Extensions.E_signature_algorithms algs) -> Some algs

// finding the pre-shared keys in ClientHello
let find_pske o =
  match find_client_extension Extensions.E_pre_shared_key? o with
  | None -> None
  | Some (Extensions.E_pre_shared_key psks) -> Some psks

<<<<<<< HEAD
let find_clientPske o = 
  match find_client_extension Extensions.E_pre_shared_key? o with 
  | None -> None 
  | Some (Extensions.E_pre_shared_key psk) ->
    match psk with 
=======
let find_clientPske o =
  match find_client_extension Extensions.E_pre_shared_key? o with
  | None -> None
  | Some (Extensions.E_pre_shared_key psk) -> (
    match psk with
>>>>>>> 2fe424ed
    | ServerPSK _ -> None
    | ClientPSK (ids,_) -> Some ids

// index in the list of PSKs offered by the client
type pski (o:offer) = n:nat {
  o.ch_protocol_version = TLS_1p3 /\
  (match find_clientPske o with
  | Some ids -> n < List.length ids
  | _ -> False) }

let find_supported_groups o =
  match find_client_extension Extensions.E_supported_groups? o with
  | None -> None
  | Some (Extensions.E_supported_groups gns) -> Some gns

type share = g:CommonDH.group & CommonDH.share g

// we authenticate the whole list, but only care about those we could parse
<<<<<<< HEAD
let find_key_shares o: option (list share)  = 
  match find_client_extension Extensions.E_key_share? o with 
  | Some (Extensions.E_key_share (CommonDH.ClientKeyShare ks)) ->
     begin
     let known = function
      | CommonDH.Share g s -> Some #share (| g, s |)
      | _ -> None #share in
     Some (List.Tot.choose known ks)
     end
  | _ -> None
=======
let find_key_shares o: option (list share)  =
  match find_client_extension Extensions.E_key_share? o with
  | None -> None
  | Some (Extensions.E_key_share (CommonDH.ClientKeyShare ks)) ->
      let known = function
        | CommonDH.Share g s -> Some #share (|g, s |)
        | _ -> None #share in
        Some (List.Tot.choose known ks)
>>>>>>> 2fe424ed

let find_early_data o =
  match find_client_extension Extensions.E_early_data? o with
  | None -> None
  | Some (Extensions.E_early_data maxl) -> Some maxl

(**
  We keep both the server's HelloRetryRequest
  and the overwritten parts of the initial offer
*)
type retryInfo (offer:offer) =
  hrr *
  list share (* we should actually keep the raw client extension content *) *
  (list (PSK.pskIdentity * Hashing.anyTag))

(**
  The final negotiated outcome, including key shares and long-term identities.
  mode is the name used in the resilience paper;
  session_info is the one from TLSInfo
*)
noeq type mode =
  | Mode:
    n_offer: offer -> // negotiated client offer
    n_hrr: option (retryInfo n_offer) ->  // optional HRR roundtrip

    // more from SH (both TLS 1.2 and TLS 1.3)
    n_protocol_version: protocolVersion ->
    n_server_random: TLSInfo.random ->
    n_sessionID: option sessionID {n_sessionID = None <==> n_protocol_version = TLS_1p3} ->
    n_cipher_suite: cipherSuite ->
    n_pski: option (pski n_offer) -> // only for TLS 1.3, result of a tricky stateful computation

    // concatenating SH and EE extensions for 1.3, in wire order.
    n_server_extensions: option (se:list extension{List.Tot.length se < 256}) ->

    // more from SKE in ...ServerHelloDone (1.2) or SH (1.3)
    n_server_share: option share ->

    // more from either ...ServerHelloDone (1.2) or ServerFinished (1.3)
    n_client_cert_request: option HandshakeMessages.cr ->
    n_server_cert: option Cert.chain13 ->

    // more from either CH+SH (1.3) or CKE (1.2)
    n_client_share: option share ->
    // { both shares are in the same negotiated group }
    mode

let is_resumption12 m =
  m.n_protocol_version <> TLS_1p3  &&
  m.n_sessionID = Some (m.n_offer.ch_sessionID)

let is_cacheable12 m =
  m.n_protocol_version <> TLS_1p3  &&
  ( let Some sid = m.n_sessionID in
    sid <> m.n_offer.ch_sessionID &&
    sid <> empty_bytes)

// 17-04-25 we need pure functions of the mode for these old fields
//    n_resume: option bool -> // is this a 1.2 resumption with the offered sid?
//    n_psk: option PSK.pskid -> // none with 1.2 (we are not doing PSK 1.2)
//
//    n_kexAlg: TLSConstants.kexAlg ->
//    n_aeAlg: TLSConstants.aeAlg ->
//    n_sigAlg: TLSConstants.sigAlg ->
//    n_scsv: list scsv_suite ->
//
// and for each of the fields of
//    n_extensions: negotiatedExtensions ->

noeq type negotiationState (r:role) (cfg:config) (resume:resumeInfo r) =
  // Have C_Offer_13 and C_Offer? Shares aren't available in C_Offer yet
  | C_Init:     n_client_random: TLSInfo.random ->
                negotiationState r cfg resume

  | C_Offer:    n_offer: offer ->
                negotiationState r cfg resume

  | C_HRR:      n_offer: offer ->
                n_hrr: retryInfo n_offer ->
                negotiationState r cfg resume

  | C_WaitFinished1:
                n_partialmode: mode ->
                negotiationState r cfg resume

  | C_Mode:     n_mode: mode -> // In 1.2, used for resumption and full handshakes
                negotiationState r cfg resume

  | C_WaitFinished2: // Only 1.2
                n_mode: mode ->
                n_client_certificate: option Cert.chain13 ->
                negotiationState r cfg resume

  | C_Complete: n_mode: mode ->
                n_client_certificate: option Cert.chain13 ->
                negotiationState r cfg resume

  | S_Init:     n_server_random: TLSInfo.random ->
                negotiationState r cfg resume

  // Waiting for ClientHello2
  | S_HRR:      n_offer: offer ->
                n_hrr: hrr ->
                negotiationState r cfg resume

  | S_ClientHello: // Transitional state to allow Handshake to call KS and generate a share
                n_mode: mode -> // n_server_share and n_server_extensions are None
                negotiationState r cfg resume

  // This state is used to wait for both Finished1 and Finished2
  | S_Mode:     n_mode: mode -> // If 1.2, then client_share is None
                negotiationState r cfg resume

  | S_Complete: n_mode: mode ->
                n_client_certificate: option Cert.chain13 ->
                negotiationState r cfg resume

let ns_step (#r:role) (#cfg:config) (#resume:resumeInfo r)
  (ns:negotiationState r cfg resume) (ns':negotiationState r cfg resume) =
  match ns, ns' with
  | C_Init nonce, C_Offer offer -> nonce == offer.ch_client_random
  | C_Offer offer, C_Mode mode -> mode.n_offer == offer
  | C_Offer _, C_Complete _ _ -> True
  | C_Mode _, C_WaitFinished2 _ _ -> True
  | C_Mode _, C_Complete _ _ -> True
  | S_Init _, S_ClientHello _ -> True
  | S_ClientHello _, S_Mode _ -> True
  | _, _ -> ns == ns'

let ns_rel (#r:role) (#cfg:config) (#resume:resumeInfo r)
  (ns:negotiationState r cfg resume) (ns':negotiationState r cfg resume) =
  ns_step ns ns' \/
  (exists ns0. ns_step ns ns0 /\ ns_step ns0 ns')

assume val ns_rel_monotonic: #r:role -> #cfg:config -> #resume:resumeInfo r ->
  Lemma (MR.monotonic (negotiationState r cfg resume) (ns_rel #r #cfg #resume))

noeq type t (region:rgn) (role:TLSConstants.role) =
  | NS:
    cfg: config -> // local configuration
    resume: TLSInfo.resumeInfo role ->
    nonce: TLSInfo.random ->
    state: MR.m_rref region (negotiationState role cfg resume) ns_rel ->
    t region role

val computeOffer: r:role -> cfg:config -> resume:TLSInfo.resumeInfo r -> nonce:TLSInfo.random ->
  ks:option CommonDH.keyShare -> offer
let computeOffer r cfg resume nonce ks =
  let sid =
    match resume with
    | Some sid, _ -> sid
    | None, _ -> empty_bytes
  in
  let extensions =
    Extensions.prepareExtensions
      cfg.minVer
      cfg.maxVer
      cfg.ciphersuites
      cfg.safe_resumption
      cfg.safe_renegotiation
      cfg.signatureAlgorithms
      cfg.namedGroups
      None // : option (cVerifyData * sVerifyData)
      ks
  in
  let compressions =
    match cfg.compressions with
    | [] -> [NullCompression]
    | _  -> cfg.compressions
  in
  {
    ch_protocol_version = minPV TLS_1p2 cfg.maxVer; // legacy for 1.3
    ch_client_random = nonce;
    ch_sessionID = sid;
    ch_cipher_suites = cfg.ciphersuites;
    // This file is reconstructed from ch_cipher_suites in HandshakeMessages.clientHelloBytes;
    ch_raw_cipher_suites = None;
    ch_compressions = cfg.compressions;
    ch_extensions = Some extensions
  }


val create:
  region:rgn -> r:role -> cfg:config -> resume:TLSInfo.resumeInfo r -> TLSInfo.random ->
  St (t region r)
let create region r cfg resume nonce =
  match r with
  | Client ->
    let state = MR.m_alloc region (C_Init nonce) in
    NS cfg resume nonce state
  | Server ->
    let state = MR.m_alloc region (S_Init nonce) in
    NS cfg resume nonce state

// a bit too restrictive: use a single Hash in any given offer
val hashAlg: mode -> Hashing.Spec.alg
let hashAlg m = //FIXME!
  Hashing.Spec.SHA256

val kexAlg: mode -> TLSConstants.kexAlg
let kexAlg m =
  if m.n_protocol_version = TLS_1p3 then
    Kex_ECDHE // FIXME: inspect extensions
  else
    let CipherSuite kex _ _ = m.n_cipher_suite in
    kex

val emsFlag: mode -> bool
let emsFlag mode =
  if mode.n_protocol_version = TLS_1p3 then
    true
  else
    match mode.n_offer.ch_extensions with
    | None -> false
    | Some cexts ->
      List.Tot.mem Extensions.E_extended_ms cexts &&
      (match mode.n_server_extensions with
       // called from server_ClientHello
       | None -> true
       // called from client_ServerHelloDone
       | Some sexts -> List.Tot.mem Extensions.E_extended_ms sexts)

val chosenGroup: mode -> option CommonDH.group
let chosenGroup mode =
  match kexAlg mode with
  | Kex_PSK_DHE
  | Kex_DHE -> CommonDH.group_of_namedGroup (FFDHE FFDHE2048)
  | Kex_PSK_ECDHE
  | Kex_ECDHE -> CommonDH.group_of_namedGroup (SEC CoreCrypto.ECC_P256)

(*
  let ngroups =
    match mode.Nego.n_extensions.ne_supported_groups with
    | Some gl -> List.Tot.choose CommonDH.group_of_namedGroup gl
    | None -> List.Tot.choose
        // Cannot use an elliptic curve if SupportedGroups is missing in TLS<=1.2
        (fun ng -> if SEC? ng then CommonDH.group_of_namedGroup ng else None)
        (config_of hs).namedGroups in
*)

val local_config: #region:rgn -> #role:TLSConstants.role -> t region role -> config
let local_config #region #role ns =
  ns.cfg

val nonce: #region:rgn -> #role:TLSConstants.role -> t region role -> Tot TLSInfo.random
let nonce #region #role ns =
  ns.nonce

val resume: #region:rgn -> #role:TLSConstants.role -> t region role -> TLSInfo.resumeInfo role
let resume #region #role ns =
  ns.resume

val getMode: #region:rgn -> #role:TLSConstants.role -> t region role ->
  ST mode
  (requires (fun _ -> True))
  (ensures (fun h0 _ h1 -> h0 == h1))
let getMode #region #role ns =
  match MR.m_read ns.state with
  | C_Mode mode
  | C_WaitFinished2 mode _
  | C_Complete mode _
  | S_ClientHello mode
  | S_Mode mode
  | S_Complete mode _ ->
  mode

(** Returns cfg.maxVersion or the negotiated version, when known *)
val version: #region:rgn -> #role:TLSConstants.role -> t region role ->
  ST protocolVersion
  (requires (fun _ -> True))
  (ensures (fun h0 _ h1 -> h0 == h1))
let version #region #role ns =
  match MR.m_read ns.state with
  | C_Init _ -> ns.cfg.maxVer
  | C_Offer _ -> ns.cfg.maxVer
  | C_HRR o _ -> ns.cfg.maxVer
  | C_WaitFinished1 _ -> ns.cfg.maxVer
  | C_Mode mode
  | C_WaitFinished2 mode _
  | C_Complete mode _ -> mode.n_protocol_version
  | S_Init _ -> ns.cfg.maxVer
  | S_HRR o _ -> ns.cfg.maxVer
  | S_ClientHello mode
  | S_Mode mode
  | S_Complete mode _ -> mode.n_protocol_version

// Signature agility, depending on the CS and an optional client extension
let signatureScheme_of_mode mode supported_algs =
  let ha0 = sessionHashAlg mode.n_protocol_version mode.n_cipher_suite in
  match mode.n_protocol_version with
  | TLS_1p3 -> // signature_algorithms extension MUST have been offered
    begin
    match find_signature_algorithms mode.n_offer with
    | None -> None
    | Some algs ->
      List.Tot.find
        (fun alg -> is_handshake13_signatureScheme alg && List.Tot.mem alg supported_algs) algs
    end
   | TLS_1p2 ->
     begin
     let sa = sigAlg_of_ciphersuite mode.n_cipher_suite in
     match find_signature_algorithms mode.n_offer with
     | None ->
       Some (signatureScheme_of_sigHashAlg sa ha0)
       // ({RSASIG, ECDSA, DSA}, {SHA1, SHA256, SHA384, SHA512})
       // TODO: check that this is correct
       // The RFC (https://tools.ietf.org/html/rfc5246#section-7.4.1.4.10)
       // says that one should always use SHA1
     | Some algs -> List.Tot.find (fun alg -> List.Tot.mem alg supported_algs) algs
     end
   | _ ->
     let sa = sigAlg_of_ciphersuite mode.n_cipher_suite in
     Some (signatureScheme_of_sigHashAlg sa ha0) // (RSASIG, MD5SHA1) \/ (DSA, Hash SHA1)

val getSigningKey: #a:Signature.alg -> #region:rgn -> #role:TLSConstants.role -> t region role ->
  ST (option (Signature.skey a))
  (requires (fun _ -> True))
  (ensures (fun h0 _ h1 -> h0 == h1))
let getSigningKey #a #region #role ns =
  Signature.lookup_key #a ns.cfg.private_key_file

val sign: #region:rgn -> #role:TLSConstants.role -> t region role -> bytes ->
  ST (option bytes)
  (requires (fun h -> True))
  (ensures (fun h0 _ h1 -> True))
let sign #region #role ns tbs =
  let mode = getMode ns in
  match signatureScheme_of_mode mode ns.cfg.signatureAlgorithms with
  | None -> None
  | Some scheme ->
    begin
    let sa, ha = sigHashAlg_of_signatureScheme scheme in
    let a = Signature.(Use (fun _ -> true) sa [ha] false false) in
    match getSigningKey #a ns with
    | None ->
      (trace "*WARNING* couldn't load signing key";
       None)
    | Some skey ->
      let sigv = Signature.sign #a ha skey tbs in
      lemma_repr_bytes_values (length sigv);
      if length sigv >= 2 && length sigv < 65536 then Some (signatureSchemeBytes scheme @| vlbytes 2 sigv)
      else None
    end

val verify: signatureScheme -> list Cert.cert -> bytes -> bytes ->
  ST bool
  (requires (fun h -> True))
  (ensures (fun h0 _ h1 -> True))
let verify scheme chain tbs sigv =
  let (sa,ha) = sigHashAlg_of_signatureScheme scheme in
  let a = Signature.(Use (fun _ -> true) sa [ha] false false) in
  match Signature.get_chain_public_key #a chain with
  | None -> false
  | Some pk -> Signature.verify #a ha pk tbs sigv


(* CLIENT *)

val client_ClientHello: #region:rgn -> t region Client -> option CommonDH.clientKeyShare -> St offer
let client_ClientHello #region ns oks =
  //17-04-22 fix this in the definition of offer?
  let oks' =
    match oks with
    | Some ks -> Some (CommonDH.ClientKeyShare ks)
    | None -> None
  in
  match MR.m_read ns.state with
  | C_Init _ ->
      let offer = computeOffer Client ns.cfg ns.resume ns.nonce oks' in
      trace ("offering client extensions "^string_of_option_extensions offer.ch_extensions);
      MR.m_write ns.state (C_Offer offer);
      offer

(**
  Checks that the protocol version in ClientHello is
  within the range of versions supported by the server configuration
  and outputs the negotiated version if true
*)

// usable on both sides; following https://tlswg.github.io/tls13-spec/#rfc.section.4.2.1
let offered_versions min_pv (o: offer): result (l: list protocolVersion {l <> []}) =
  match find_supported_versions o with
  | Some []  -> Error(AD_protocol_version, "protocol version negotiation: empty proposal")
  | Some vs -> Correct vs  // might check no proposal is below min_pv
  | None -> // use legacy offer
      match o.ch_protocol_version, min_pv with
      | TLS_1p0, TLS_1p0 -> Correct [TLS_1p0]
      | TLS_1p1, TLS_1p0 -> Correct [TLS_1p2; TLS_1p1]
      | TLS_1p1, TLS_1p1 -> Correct [TLS_1p1]
      | TLS_1p2, TLS_1p0 -> Correct [TLS_1p2; TLS_1p1; TLS_1p0]
      | TLS_1p2, TLS_1p1 -> Correct [TLS_1p2; TLS_1p1]
      | TLS_1p2, TLS_1p2 -> Correct [TLS_1p2]
      | _, _ -> Error(AD_protocol_version, "protocol version negotation: bad legacy proposal")

let is_client13 (o:offer) =
  match offered_versions TLS_1p3 o with
  | Correct vs -> List.Tot.existsb (fun v -> v = TLS_1p3) vs
  | Error _ -> false

let negotiate_version cfg offer =
  //17-04-26 TODO pass outer packet PV instead of TLS_1p0
  match offered_versions TLS_1p0 offer with
  | Error z -> Error z
  | Correct vs ->
    match List.Tot.find (fun v -> geqPV cfg.maxVer v && geqPV v cfg.minVer) vs with
    | Some v -> Correct v
    | None -> Error(AD_protocol_version, "protocol version negotiation: mismatch")

(**
  For use in negotiating the ciphersuite, takes two lists and
  outputs the first ciphersuite in list2 that also is in list
  one and is a valid ciphersuite, or [None]
*)
val negotiate:l1:list valid_cipher_suite -> list valid_cipher_suite -> Tot (option (c:valid_cipher_suite{CipherSuite? c && List.Tot.mem c l1}))
let negotiate l1 l2 =
  List.Tot.find #valid_cipher_suite (fun s -> CipherSuite? s && List.Tot.mem s l1) l2

(**
  For use in ensuring the result from negotiate is a Correct
  ciphersuite with associated kex, sig and ae algorithms,
  and throws an error if No ciphersuites were supported in both lists
*)
val negotiateCipherSuite: cfg:config -> pv:protocolVersion -> ccs:valid_cipher_suites -> Tot (result (TLSConstants.kexAlg * option TLSConstants.sigAlg * TLSConstants.aeAlg * valid_cipher_suite))
let negotiateCipherSuite cfg pv ccs =
  match negotiate ccs cfg.ciphersuites with
  | Some(CipherSuite kex sa ae) -> Correct(kex,sa,ae,CipherSuite kex sa ae)
  | None -> Error(AD_internal_error, perror __SOURCE_FILE__ __LINE__ "Cipher suite negotiation failed")

(*
val negotiateGroupKeyShare13
  config ->
  list extension ->
  Tot (result (option (kexAlg * namedGroup * option share))
let rec negotiateGroupKeyShare cfg pv exts =
  // first fetch the two relevant extensions
  let supported, keyshares =
    match o.ch_extensions with
    | None -> None, None
    | Some es ->
      ( match List.Tot.find Extensions.E_supported_groups? es with
        | None -> None
        | Some (Extensions.E_supported_groups gs) -> Some gs)
      ( match List.Tot.find Extensions.E_key_share? es with
        | None -> None
        | Some (Extensions.E_key_share (CommonDH.ClientKeyShare gl)) ->
            let filter (g, gx) =
              List.Tot.mem g cfg.namedGroups &&
              ( (SEC? g && (kex = Kex_ECDHE || kex = Kex_PSK_ECDHE)) ||
                (FFDHE? g && (kex = Kex_DHE || kex = Kex_PSK_DHE)) ) in
            Some(match List.Tot.filter filter gl)) in

  if pv = TLS_1p3 then
    match keyshares with
    | None -> Error(AD_decode_error, "no supported group or key share extension found")
    | Some [] -> Error(AD_decode_error, "no shared group between client and server config")
    | Some (share::_) -> Correct (Some share)
    // todo support HRR depending on supported_groups

  else if kex = Kex_ECDHE && Some? supported then
    let filter g = SEC? g && List.Tot.mem g cfg.namedGroups in
    let gs = List.Tot.filter

    Correct(Some (match List.Tot.filter filter gs), None)

    match supported with

    | Some
  List.Tot.existsb E_supported_groups? exts


  | Some exts when (kex = Kex_ECDHE && List.Tot.existsb E_supported_groups? exts) ->
    let Some (E_supported_groups gl) = List.Tot.find E_supported_groups? exts in

    let filter g =
    (match List.Tot.filter filter gl with
    | gn :: _ -> Correct (Some gn, None)
    | [] -> Error(AD_decode_error, "no shared curve configured"))
  | _ ->
    let filter x =
      (match kex with | Kex_DHE -> FFDHE? x | Kex_ECDHE -> SEC? x | _ -> false) in
    if kex = Kex_DHE || kex = Kex_ECDHE then
      (match List.Tot.filter filter cfg.namedGroups with
      | gn :: _ -> Correct (Some gn, None)
      | [] -> Error(AD_decode_error, "no valid group is configured for the selected cipher suite"))
    else Correct(None, None)
*)

(**
  Determines if the server random value contains a downgrade flag
  AND if there has been a downgrade
  The downgrade flag is a random value set by RFC (6.3.1.1)
*)
val isSentinelRandomValue: protocolVersion -> protocolVersion -> TLSInfo.random -> Tot bool
let isSentinelRandomValue c_pv s_pv s_random =
  geqPV c_pv TLS_1p3 && geqPV TLS_1p2 s_pv && equalBytes (abytes "DOWNGRD\x01") s_random ||
  geqPV c_pv TLS_1p2 && geqPV TLS_1p1 s_pv && equalBytes (abytes "DOWNGRD\x00") s_random


(** Confirms that the version negotiated by the server was:
  - within the range specified by client config AND
  - is not an unnecessary downgrade AND
  - is not a newer version than offered by the client
*)
val acceptableVersion: config -> protocolVersion -> TLSInfo.random -> Tot bool
let acceptableVersion cfg pv sr =
  // we statically know that the offered versions are compatible with our config
  // (we may prove e.g. acceptableVersion pv ==> pv in offered_versions
  geqPV pv cfg.minVer &&
  geqPV cfg.maxVer pv &&
  not (isSentinelRandomValue cfg.maxVer pv sr)

(** Confirms that the ciphersuite negotiated by the server was:
  - consistent with the client config;
  - TODO: [s_cs] is supported by the protocol version (e.g. no GCM with
    TLS<1.2).
 BD: Removed that the ciphersuite is acceptable given CHELO
 given that the clientOffer is prepared with the entire list
 of valid cipher suites in the client config
*)
val acceptableCipherSuite: config -> protocolVersion -> valid_cipher_suite -> Tot bool
let acceptableCipherSuite cfg spv cs =
  List.Tot.existsb (fun x -> x = cs) cfg.ciphersuites &&
  not (isAnonCipherSuite cs) || cfg.allowAnonCipherSuite

let matching_share
  (cext:option (ce:list extension{List.Tot.length ce < 256})) (g:CommonDH.group) :
   option (g:CommonDH.group & CommonDH.share g) =
  match cext with
  | Some cext ->
    begin
    match List.Tot.find Extensions.E_key_share? cext with
    | Some (E_key_share (CommonDH.ClientKeyShare shares)) ->
      begin
      match List.Tot.find (fun share -> CommonDH.Share?.g share = g) shares with
      | Some (CommonDH.Share g gx) -> Some (|g, gx|)
      | _ -> None
      end
    | _ -> None
    end
  | None -> None

// for this kind of function, can we just rely on type inference?
val client_ServerHello: #region:rgn -> t region Client ->
  HandshakeMessages.sh ->
  St (result mode) // it needs to be computed, whether returned or not
let client_ServerHello #region ns sh =
  match MR.m_read ns.state with
  | C_Offer offer ->
    let spv  = sh.sh_protocol_version in
    let sr   = sh.sh_server_random in
    let cs   = sh.sh_cipher_suite in
    let sext = sh.sh_extensions in
    let ssid = sh.sh_sessionID in
    let cext = offer.ch_extensions in
    let sig  = CoreCrypto.RSASIG in
    let resume = false in
    trace ("processing server extensions "^string_of_option_extensions sext);
    if not (acceptableVersion ns.cfg spv sr) then
      Error(AD_illegal_parameter, perror __SOURCE_FILE__ __LINE__ "Protocol version negotiation")
    else if not (acceptableCipherSuite ns.cfg spv cs) then
      Error(AD_illegal_parameter, perror __SOURCE_FILE__ __LINE__ "Ciphersuite negotiation")
    else
     match Extensions.negotiateClientExtensions spv ns.cfg cext sext cs None resume with
      | Error z -> Error z
      | Correct next ->
        trace ("negotiated "^string_of_pv spv^" "^string_of_ciphersuite cs);
        match cs with
        | CipherSuite13 ae ha ->
          begin
          match spv, next.ne_keyShare with
          | TLS_1p3, Some (CommonDH.Share g gy) ->
            let server_share = (|g, gy|) in
            let client_share = matching_share cext g in
            let mode = Mode
              offer
              None // n_hrr
              spv
              sr
              None // (Some ssid)
              cs
              None // pski
              sext
              (Some server_share)
              None // n_client_cert_request
              None // n_server_cert
              client_share
             in
             MR.m_write ns.state (C_Mode mode);
             Correct mode
          | _ ->
            Error(AD_illegal_parameter, perror __SOURCE_FILE__ __LINE__ "Ciphersuite negotiation")
          end
        | CipherSuite kex sa ae ->
          let mode = Mode
            offer
            None
            spv
            sr
            None // (Some ssid)
            cs
            None // pski
            sext
            None // n_server_share; unknwon before SKE is received
            None // n_client_cert_request
            None // n_server_cert
            None // n_client_share
          in
          MR.m_write ns.state (C_Mode mode);
          Correct mode
        | _ -> Error (AD_decode_error, "ServerHello ciphersuite is not a real ciphersuite")

(* ---------------- signature stuff, to be removed from Handshake -------------------- *)

// why an option?
val to_be_signed: pv:protocolVersion -> role -> csr:option bytes{None? csr <==> pv == TLS_1p3} -> bytes -> bytes
let to_be_signed pv role csr tbs =
  match pv, csr with
  | TLS_1p3, None ->
      let pad = abytes (String.make 64 (Char.char_of_int 32)) in
      let ctx =
        match role with
        | Server -> "TLS 1.3, server CertificateVerify"
        | Client -> "TLS 1.3, client CertificateVerify"  in
      pad @| abytes ctx @| abyte 0z @| tbs
  | _, Some csr -> csr @| tbs

(** Note that in TLS < 1.2 SKE doesn't include the signature scheme *)
val signatureScheme_of_ske: bytes -> option (signatureScheme * bytes)
let signatureScheme_of_ske signature =
  if length signature > 4 then
   let sa, sigv = split signature 2 in
   match vlsplit 2 sigv with
   | Correct (sigv, eof) ->
     begin
     match length eof, parseSignatureScheme sa with
     | 0, Correct sa -> Some (sa, sigv)
     | _, _ -> None
     end
   | Error _ -> None
  else None

val client_ServerKeyExchange: #region:rgn -> t region Client ->
  serverCert: HandshakeMessages.crt ->
  HandshakeMessages.ske ->
  ocr: option HandshakeMessages.cr ->
  St (result mode)
let client_ServerKeyExchange #region ns crt ske ocr =
  match MR.m_read ns.state with
  | C_Mode mode ->
    match ske.ske_kex_s with
    | KEX_S_RSA _ ->
      Error (AD_handshake_failure, perror __SOURCE_FILE__ __LINE__ "Illegal message")
    | KEX_S_DHE gy ->
      let scert = Cert.chain_up crt.crt_chain in
      if (not ns.cfg.check_peer_certificate) ||
         Cert.validate_chain crt.crt_chain true ns.cfg.peer_name ns.cfg.ca_file
      then
        let ske_tbs = kex_s_to_bytes ske.ske_kex_s in
        match signatureScheme_of_ske ske.ske_sig with
        | None ->
          Error (AD_decode_error, perror __SOURCE_FILE__ __LINE__ "Failed to parse SKE message")
        | Some (sa', sigv) ->
          begin
          match signatureScheme_of_mode mode [sa'] with
          | None -> Error (AD_handshake_failure, perror __SOURCE_FILE__ __LINE__ "Signature algorithm negotiation failed")
          | Some sa ->
            if sa <> sa' then
              Error (AD_handshake_failure, perror __SOURCE_FILE__ __LINE__ "Signature algorithm in ServerKeyexchange message cannot be negotiated")
            else
              let csr = ns.nonce @| mode.n_server_random in
              let tbs = to_be_signed mode.n_protocol_version Server (Some csr) ske_tbs in
              let chain = Cert.chain_down scert in
              let valid = verify sa chain tbs sigv in
              trace ("ServerKeyExchange signature: " ^ (if valid then "Valid" else "Invalid"));
              if not valid then
                Error (AD_handshake_failure, perror __SOURCE_FILE__ __LINE__ "Failed to check SKE signature")
              else
                let Mode offer hrr pv sr sid cs pski sext _ _ _ gx = mode in
                let mode = Mode offer hrr pv sr sid cs pski sext (Some gy) ocr (Some scert) gx in
                let ccert = None in // TODO
                MR.m_write ns.state (C_WaitFinished2 mode ccert);
                Correct mode
          end
       else
         Error (AD_certificate_unknown_fatal, perror __SOURCE_FILE__ __LINE__ "Certificate validation failed")


val clientComplete_13: #region:rgn -> t region Client ->
  HandshakeMessages.ee ->
  ocr: option HandshakeMessages.cr13 ->
  serverCert: Cert.chain13 ->
  cv: HandshakeMessages.cv ->
  digest: bytes{length digest <= 32} ->
  St (result mode) // it needs to be computed, whether returned or not
let clientComplete_13 #region ns ee ocr serverChain cv digest =
  trace "Nego.clientComplete_13";
  match MR.m_read ns.state with
  | C_Mode mode ->
    let ccert = None in
    let scert = Some serverChain in
    let sexts = mode.n_server_extensions in // TODO: add extensions from EE
    let mode = Mode
      mode.n_offer
      mode.n_hrr
      mode.n_protocol_version
      mode.n_server_random
      mode.n_sessionID
      mode.n_cipher_suite
      mode.n_pski
      mode.n_server_extensions
      mode.n_server_share
      ocr
      scert
      mode.n_client_share
    in
    MR.m_write ns.state (C_Complete mode ccert);
    Correct mode


(* SERVER *)

type cs13 offer =
  | PSK_EDH: j:pski offer -> oks: option share -> cs: cipherSuite ->  cs13 offer
  | JUST_EDH: oks: share -> cs: cipherSuite -> cs13 offer

// Work around #1016
private let rec compute_cs13_aux
  (i:nat) (o:offer)  pske (g_gx:option share)
  ncs (psks:list (option cipherSuite)) psk_kex : list (cs13 o) =
  if i = List.length pske then
    ( match g_gx, ncs with
      | Some x, (cs :: _) -> [JUST_EDH x cs]
      | _ -> [] )
  else
    let choices =
      match List.Tot.index psks i, psk_kex  with
      | None, _ -> []
      | Some cs, true -> [PSK_EDH i g_gx cs]  // TODO add cases
    in
    choices @ (compute_cs13_aux (i+1) o pske g_gx ncs psks psk_kex)

// returns a list of negotiable "core modes" for TLS 1.3
// the key exchange can be derived from cs13
// (we could stop after finding the first)
val compute_cs13:
  cfg: config ->
  o: offer ->
  psks: list (option cipherSuite) (* will be richer *) ->
  shares: list share (* pre-registered *) ->
  result (list (cs13 o))
let compute_cs13 cfg o psks shares =
  // pick the (potential) group to use for DHE/ECDHE
  let ng: option (g:CommonDH.group & option (CommonDH.share g)) =
    match find_supported_groups o with
    | None -> None
    | Some gs ->
      match List.Tot.filter (fun g -> List.Tot.mem g cfg.namedGroups) gs with
      | [] -> None
      | g::_ ->
        let Some g = CommonDH.group_of_namedGroup g in
        let os:option (CommonDH.share g) =
          begin
          match find_key_shares o with
          | None -> None
          | Some ks ->
            match List.Tot.filter (fun g_s -> dfst g_s = g) ks with
            | (| g,  s |) :: _ -> Some s
            | [] -> None
            end
        in
        Some (| g, os |)
    in

  let g_gx: option share =
    match ng with
    | Some (| g, Some s |) -> Some (|g, s|)
    | _ -> None in
  // pick acceptable record ciphersuites
  let ncs = List.Tot.filter (fun cs -> CipherSuite13? cs && List.Tot.mem cs cfg.ciphersuites) o.ch_cipher_suites in

  // pick preferred choice for each PSK (if any) -- we could stop at the first match too
  let pske =
    match find_clientPske o with
    | Some pske -> pske
    | None -> [] in

  assert(List.length pske = List.length psks); // precondition
  let psk_kex = true in
  Correct (compute_cs13_aux 0 o pske g_gx ncs psks psk_kex)


//17-03-30 still missing a few for servers.

// TODO ADL: incorrect as written; CS nego depends on ext nego
//   (e.g. in TLS 1.2 it's incorrect to select an EC cipher suite if
//         EC extensions are missing)
// FIXME ADL
// I have hacked nego to at least not pick a bad CS for the server's cert keytype
// but this REALLY needs to be rewritten properly from scratch by someone who has
// read all TLS RFCs
// FIXME ADL: grossly inefficient; we need to cache the server keytype at startup
(* TODO: why irreducible? *)
irreducible val computeServerMode:
  cfg: config ->
  co: offer ->
  serverRandom: TLSInfo.random ->
  serverID: option sessionID ->
  St (result mode)
let computeServerMode cfg co serverRandom serverID =
  // for now, we set the version before negotiating the rest; this may lead to mismatches e.g. on tickets or certificates
  match negotiate_version cfg co with
  | Error z -> Error z
  | Correct TLS_1p3 ->
    begin
    match compute_cs13 cfg co [] [] (*TODO*)  with
    | Error z -> Error z
    | Correct [] -> Error(AD_handshake_failure, "ciphersuite negotiation failed")
    | Correct (PSK_EDH j ogs cs :: _) -> Error(AD_handshake_failure, "TODO: PSK_EDH unimplemented")
    | Correct (JUST_EDH gx cs  :: _) ->
      begin
      match find_signature_algorithms co with
      | None ->
        Error(AD_handshake_failure, "Client didn't send signature_algorithm extension")
      | Some algs ->
        begin
        match List.Tot.filter (fun alg -> List.Tot.mem alg cfg.signatureAlgorithms) algs with
        | [] -> Error(AD_handshake_failure, "signature algorithm negotiation failed")
        | alg :: _ ->
          begin
          trace ("negotiated " ^ (string_of_signatureScheme alg));
          let serverExtensions = None in // To be computed in Handshake and filled later
          let scert =
            match Cert.lookup_chain cfg.cert_chain_file with
            | Correct cert -> Some (Cert.chain_up cert)
            | Error z ->
              trace ("*WARNING* no server certificate found: " ^ string_of_error z);
              None
          in
          Correct (Mode
            co
            None // TODO: no HRR
            TLS_1p3
            serverRandom
            serverID
            cs
            None // No PSKs, pure (EC)DHE
            serverExtensions
            None // no server key share yet
            None // TODO: n_client_cert_request
            scert
            (Some gx))
          end
        end
      end
    end
  | Correct pv ->
  // with TLS 1.2, we pick the first ciphersuite compatible with our credentials
  // we could be a bit stricter and record wether the client is TLS
  let nosa = fun (CipherSuite _ sa _) -> None? sa in
  let sigfilter =
    match Cert.lookup_chain cfg.cert_chain_file with
    | Correct c  -> (
      match Cert.endpoint_keytype c with
      | Some kt -> (fun cs ->
        match cs with
        | CipherSuite _ sa _ ->
          begin
          match sa with
          | Some sa ->
            (match sa, kt with
            | RSASIG, KeyRSA _ | RSAPSS, KeyRSA _
            | ECDSA, KeyECDSA _ | DSA, KeyDSA _ -> true
            | _ -> false)
          | _ -> false
          end
        | _ -> false)
      | _ -> trace "WARNING: loaded wrong server cert"; nosa)
    | _ -> trace "WARNING: cannot load server cert"; nosa in
  // From https://tools.ietf.org/html/rfc5246#section-7.4.2:
  // In order to negotiate correctly, the server MUST check any candidate
  // cipher suites against the "signature_algorithms" extension before selecting them
  // TODO: we're not doing this
  let ccs = List.Tot.filter sigfilter co.ch_cipher_suites in
  match negotiateCipherSuite cfg pv ccs with
  | Error z -> Error z
  | Correct (kex,sa,ae,cs) ->
  // compute server extensions
  match co.ch_extensions with
  | None -> Error(AD_illegal_parameter, "Missing mandatory ClientHello extensions")
  (* omitted details:
              | SSL_3p0 ->
                let cre =
                  if contains_TLS_EMPTY_RENEGOTIATION_INFO_SCSV (list_valid_cs_is_list_cs ccs) then
                     {ne_default with ne_secure_renegotiation = RI_Valid}
                  else ne_default
                in Correct (cre)
             | _ -> Error... )) *)
  | Some cexts ->
    let serverExtensions = None in // To be computed in Handshake and filled later
  // compression is null and non-negotiable; we just report client errors
  let correct_compression_offer =
    if is_client13 co
    then co.ch_compressions = [NullCompression]
    else List.Tot.existsb (fun c -> c = NullCompression) co.ch_compressions in
  if not correct_compression_offer
  then Error(AD_illegal_parameter, "Compression is deprecated") else
  let scert =
    match Cert.lookup_chain cfg.cert_chain_file with
    | Correct cert -> Some (Cert.chain_up cert)
    | Error z ->
      trace ("No cert found: "^string_of_error z);
      None
  in
  Correct (Mode
    co
    None // no HRR before TLS 1.3
    pv
    serverRandom
    serverID
    cs
    None
    serverExtensions
    None // no server key share yet
    None
    scert
    None // no client key share yet for 1.2
  )


val server_ClientHello: #region:rgn -> t region Server ->
  HandshakeMessages.ch ->
  option sessionID ->
  St (result mode)
let server_ClientHello #region ns offer sid =
  trace ("offered client extensions "^string_of_option_extensions offer.ch_extensions);
  trace (string_of_result (List.Tot.fold_left (fun s pv -> s^" "^string_of_pv pv) "offered versions")  (offered_versions TLS_1p0 offer));
  match MR.m_read ns.state with
  | S_Init _ ->
    match computeServerMode ns.cfg offer ns.nonce sid with
    | Error z ->
      trace ("negotiation failed: "^string_of_error z);
      Error z
    | Correct m ->
      trace ("negotiated "^string_of_pv m.n_protocol_version^" "^string_of_ciphersuite m.n_cipher_suite);
      MR.m_write ns.state (S_ClientHello m);
      Correct m


let share_of_serverKeyShare (ks:CommonDH.keyShare) : share =
  let CommonDH.ServerKeyShare (CommonDH.Share g gy) = ks in (| g, gy |)

val server_ServerShare: #region:rgn -> t region Server -> option CommonDH.keyShare ->
  St (result mode)
let server_ServerShare #region ns ks =
  match MR.m_read ns.state with
  | S_ClientHello mode ->
    let cexts = mode.n_offer.ch_extensions in
    trace ("processing client extensions " ^ string_of_option_extensions cexts);
    match Extensions.negotiateServerExtensions
      mode.n_protocol_version
      cexts
      mode.n_offer.ch_cipher_suites
      ns.cfg
      mode.n_cipher_suite
      None  // option (TI.cVerifyData*TI.sVerifyData)
      ks
      false // resume?
    with
    | Error z -> Error z
    | Correct sexts ->
      begin
      trace ("including server extensions " ^ string_of_option_extensions sexts);
      let mode = Mode
        mode.n_offer
        mode.n_hrr
        mode.n_protocol_version
        mode.n_server_random
        mode.n_sessionID
        mode.n_cipher_suite
        mode.n_pski
        sexts
        (Option.map share_of_serverKeyShare ks)
        mode.n_client_cert_request
        mode.n_server_cert
        mode.n_client_share
      in
      MR.m_write ns.state (S_Mode mode);
      Correct mode
      end


//17-03-30 where is it used?
type hs_id = {
  id_cert: Cert.chain;
  id_sigalg: option signatureScheme;
}

//17-03-30 get rid of this wrapper?
type session = {
  session_nego: mode;
}


// represents the outcome of a successful handshake,
// providing context for the derived epoch
type handshake =
  | Fresh of session // was sessionInfo
  | Resumed of session // was abbrInfo * sessionInfo
// We use SessionInfo as unique session indexes.
// We tried using instead hs, but this creates circularities
// We'll probably need a global log to reason about them.
// We should probably do the same in the session store.<|MERGE_RESOLUTION|>--- conflicted
+++ resolved
@@ -184,19 +184,11 @@
   | None -> None
   | Some (Extensions.E_pre_shared_key psks) -> Some psks
 
-<<<<<<< HEAD
-let find_clientPske o = 
+let find_clientPske o =
   match find_client_extension Extensions.E_pre_shared_key? o with 
   | None -> None 
   | Some (Extensions.E_pre_shared_key psk) ->
     match psk with 
-=======
-let find_clientPske o =
-  match find_client_extension Extensions.E_pre_shared_key? o with
-  | None -> None
-  | Some (Extensions.E_pre_shared_key psk) -> (
-    match psk with
->>>>>>> 2fe424ed
     | ServerPSK _ -> None
     | ClientPSK (ids,_) -> Some ids
 
@@ -215,8 +207,7 @@
 type share = g:CommonDH.group & CommonDH.share g
 
 // we authenticate the whole list, but only care about those we could parse
-<<<<<<< HEAD
-let find_key_shares o: option (list share)  = 
+let find_key_shares o:option (list share)  =
   match find_client_extension Extensions.E_key_share? o with 
   | Some (Extensions.E_key_share (CommonDH.ClientKeyShare ks)) ->
      begin
@@ -226,16 +217,6 @@
      Some (List.Tot.choose known ks)
      end
   | _ -> None
-=======
-let find_key_shares o: option (list share)  =
-  match find_client_extension Extensions.E_key_share? o with
-  | None -> None
-  | Some (Extensions.E_key_share (CommonDH.ClientKeyShare ks)) ->
-      let known = function
-        | CommonDH.Share g s -> Some #share (|g, s |)
-        | _ -> None #share in
-        Some (List.Tot.choose known ks)
->>>>>>> 2fe424ed
 
 let find_early_data o =
   match find_client_extension Extensions.E_early_data? o with
