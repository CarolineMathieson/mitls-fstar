--- conflicted
+++ resolved
@@ -36,41 +36,13 @@
 
 // There is a pure function computing a ClientHello from an offer (minus the PSK binders)
 type offer = ch:HandshakeMessages.ch { valid_offer ch }
-<<<<<<< HEAD
-
 private let rec list_of_ClientKeyShare (ks:CommonDH.clientKeyShare) :
-=======
-(*
-  | Offer:
-    co_protocol_version: protocolVersion ->
-    co_cipher_suites: (k:valid_cipher_suites{List.Tot.length k < 256}) ->
-    co_compressions: (cl:list compression{ List.Tot.length cl > 0 /\ List.Tot.length cl < 256 }) ->
-    co_namedGroups: list valid_namedGroup ->
-    co_sigAlgs: list sigHashAlg ->
-    co_safe_resumption: bool ->
-    co_safe_renegotiation: bool ->
-    co_resume: option sessionID ->
-    // Each tag between 32 and 255 bytes, and the total length is < 2^16
-    // We need a timestamp too, for obfuscated_ticket_age
-    co_psks: list (PSK.pskIdentity * Hashing.anyTag) ->
-    co_client_shares: list (g:CommonDH.group & CommonDH.share g) ->
-    co_client_random: TLSInfo.random ->
-    offer
-*)   
-
-
-private let rec list_of_ClientKeyShare (ks:CommonDH.clientKeyShare) : 
->>>>>>> 16308e14
   list (g:CommonDH.group & CommonDH.share g) =
   match ks with
   | [] -> []
   | CommonDH.Share g s :: tl -> (|g, s|) :: list_of_ClientKeyShare tl
   | CommonDH.UnknownShare _ _  :: tl -> list_of_ClientKeyShare tl
 
-<<<<<<< HEAD
-
-=======
->>>>>>> 16308e14
 val gs_of: ch:offer -> list (g:CommonDH.group & CommonDH.share g)
 let gs_of ch =
   match ch.ch_extensions with
@@ -83,15 +55,10 @@
   | _ -> []
 
 
-<<<<<<< HEAD
 (**
   We keep both the server's HelloRetryRequest
   and the overwritten parts of the initial offer
 *)
-=======
-// we keep both the server's HelloRetryRequest 
-// and the overwritten parts of the initial offer
->>>>>>> 16308e14
 type retryInfo (offer:offer) =
   hrr *
   (list (g:CommonDH.group & CommonDH.share g)) *
@@ -106,12 +73,6 @@
   | Mode:
     n_offer: offer -> // negotiated client offer
     n_hrr: option (retryInfo n_offer) ->  // optional HRR roundtrip
-<<<<<<< HEAD
-
-    //TODO reorder and recheck each of these fields (remove options and redundancy)
-    //TODO optimize for clarity, since it will be part of the main API.
-=======
->>>>>>> 16308e14
 
     //TODO reorder and recheck each of these fields (remove options and redundancy)
     //TODO optimize for clarity, since it will be part of the main API.
@@ -198,10 +159,7 @@
   | C_Init nonce, C_Init nonce' -> nonce == nonce'
   | C_Offer offer, C_Offer offer' -> offer == offer'
   | C_Init nonce, C_Offer offer -> nonce == offer.ch_client_random
-<<<<<<< HEAD
   | C_Offer offer, C_Mode mode -> mode.n_offer == offer
-=======
->>>>>>> 16308e14
   | _, _ -> True  // TODO
 
 noeq type t (region:rgn) (role:TLSConstants.role) =
@@ -325,11 +283,6 @@
       let offer = computeOffer Client ns.cfg ns.resume ns.nonce oks' in 
       MR.m_write ns.state (C_Offer offer);
       offer
-<<<<<<< HEAD
-
-=======
-  
->>>>>>> 16308e14
 
 (**
   Checks that the protocol version in the CHELO message is
@@ -342,157 +295,11 @@
   else if geqPV c cfg.maxVer then Correct cfg.maxVer
   else Error(AD_internal_error, perror __SOURCE_FILE__ __LINE__ "Protocol version negotiation failed")
 
-<<<<<<< HEAD
 (**
   For use in negotiating the ciphersuite, takes two lists and
   outputs the first ciphersuite in list2 that also is in list
   one and is a valid ciphersuite, or [None]
 *)
-=======
-// for this kind of function, can we just rely on type inference?
-val client_ServerHello: #region:rgn -> t region Client ->
-  HandshakeMessages.sh ->
-  St (result mode) // it needs to be computed, whether returned or not
-let client_ServerHello #region ns sh =
-  match MR.m_read ns.state with 
-  | C_Offer o -> 
-      let CipherSuite kex _ ae = sh.HandshakeMessages.sh_cipher_suite in 
-      let m = Mode //17-04-22 placeholder; should call computeOffer
-        o
-        None
-        sh.HandshakeMessages.sh_server_random
-        (Some false)
-        None
-        None //(Some sh.HandshakeMessages.sh_sessionID)
-        sh.HandshakeMessages.sh_protocol_version 
-        kex
-        ae
-        CoreCrypto.RSASIG
-        sh.HandshakeMessages.sh_cipher_suite
-        ne_default // negotiated extensions
-        [] // (let Some se = sh.HandshakeMessages.sh_extensions in se)
-        []
-        None // server_share
-        None
-        None // server cert
-        None // client share
-      in
-      MR.m_write ns.state (C_Mode m);
-      Correct m
-
-(*
-  match negotiateVersion (NS?.cfg ns) pv with
-  | Error e -> Error e
-  | Correct pv ->
-
-  ns := C_Mode
-*)
-
-
-(*
-{
-  sh_protocol_version:protocolVersion;
-  sh_server_random:TLSInfo.random;
-  sh_sessionID:option sessionID;  // JK : made optional because not present in TLS 1.3
-  sh_cipher_suite:valid_cipher_suite;
-  sh_compression:option compression; // JK : made optional because not present in TLS 1.3
-  sh_extensions:option (se:list extension{List.Tot.length se < 256});
-}
-
-*)
-
-val client_ServerKeyExchange: #region:rgn -> t region Client ->
-  serverCert: HandshakeMessages.crt ->
-  HandshakeMessages.ske ->
-  ocr: option HandshakeMessages.cr ->
-  St (result mode)
-let client_ServerKeyExchange #region ns =
-  admit()
-(*
-    let valid_chain = hs.cfg.check_peer_certificate => Cert.validate_chain c.crt_chain true cfg.peer_name cfg.ca_file in
-    if not valid_chain then Error (AD_certificate_unknown_fatal, perror __SOURCE_FILE__ __LINE__ "Certificate validation failure")    else
-      let ske_tbs = kex_s_to_bytes ske.ske_kex_s in
-      let Some cs_sigalg = n.n_sigAlg in
-      let sigalgs = n.n_extensions.ne_signature_algorithms in
-      match sigHashAlg_of_ske ske.ske_sig with
-      | None -> Error (AD_decode_error, perror __SOURCE_FILE__ __LINE__ "Failed to parse SKE message")
-      | Some ((sa,h),sigv) ->
-            let algs: list sigHashAlg =
-              match sigalgs with
-              | Some l -> l
-              | None -> [(cs_sigalg, Hash Hashing.Spec.SHA1)] in
-            if not (List.Tot.existsb (fun (xs,xh) -> (xs = sa && xh = h)) algs)
-            then Error (AD_handshake_failure, perror __SOURCE_FILE__ __LINE__ "Signature algorithm negotiation failed")
-            else
-              let a = Signature.Use (fun _ -> true) sa [h] false false in
-              let csr = (n.n_client_random @| n.n_server_random) in
-              let ems = n.n_extensions.ne_extended_ms in
-              let tbs = to_be_signed n.n_protocol_version Server (Some csr) ske_tbs in
-              match Signature.get_chain_public_key #a c.crt_chain with
-              | None -> Error (AD_handshake_failure, perror __SOURCE_FILE__ __LINE__ "failed to get public key from chain") )
-              | Some pk ->
-                   let valid_signature = Signature.verify #a h pk tbs sigv in
-                   // debug_print("tbs = " ^ (Platform.Bytes.print_bytes tbs) ^ "\n");
-                   debug_print("Signature validation status = " ^ (if valid then "OK" else "FAIL") ^ "\n");
-                   if not valid_signature then Error (AD_handshake_failure, perror __SOURCE_FILE__ __LINE__ "failed to check SKE signature")
-                   else
-                     match ske.ske_kex_s with
-                     | KEX_S_RSA _ -> Error (AD_handshake_failure, perror __SOURCE_FILE__ __LINE__ "only support ECDHE/DHE SKE") )
-                     | KEX_S_DHE (| g, gy |) ->
-*)
-
-
-assume val clientComplete_13: #region:rgn -> #role:TLSConstants.role -> t region role ->
-  HandshakeMessages.ee ->
-  ocr: option HandshakeMessages.cr ->
-  serverCert: HandshakeMessages.crt ->
-  cv: HandshakeMessages.cv ->
-  digest:  bytes{length digest <= 32} ->
-  St (result mode) // it needs to be computed, whether returned or not
-
-
-(* SERVER *)
-
-//HS: similar to computeServerMode
-assume val server_ClientHello: #region:rgn -> #role:TLSConstants.role -> t region role ->
-  HandshakeMessages.ch ->
-  sessionID -> 
-  St (result mode)
-
-//17-03-30 still missing a few for servers.
-
-// TODO factor out signature processing, salvaging chunks from Handshake.fst
-
-//17-03-30 where is it used?
-type hs_id = {
-  id_cert: Cert.chain;
-  id_sigalg: option sigHashAlg;
-}
-
-//17-03-30 get rid of this wrapper?
-type session = {
-  session_nego: mode;
-}
-
-
-// represents the outcome of a successful handshake,
-// providing context for the derived epoch
-type handshake =
-  | Fresh of session // was sessionInfo
-  | Resumed of session // was abbrInfo * sessionInfo
-// We use SessionInfo as unique session indexes.
-// We tried using instead hs, but this creates circularities
-// We'll probably need a global log to reason about them.
-// We should probably do the same in the session store.
-
-// to be renamed and extended to support HS keys, then 0RTT keys
-val handshakeKeyInfo:
-  #region:rgn -> r:TLSConstants.role -> t region r -> St handshake
-
-// For use in negotiating the ciphersuite, takes two lists and
-// outputs the first ciphersuite in list2 that also is in list
-// one and is a valid ciphersuite, or [None]
->>>>>>> 16308e14
 val negotiate:l1:list valid_cipher_suite -> list valid_cipher_suite -> Tot (option (c:valid_cipher_suite{CipherSuite? c && List.Tot.mem c l1}))
 let negotiate l1 l2 =
   List.Tot.find #valid_cipher_suite (fun s -> CipherSuite? s && List.Tot.mem s l1) l2
