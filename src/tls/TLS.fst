--- conflicted
+++ resolved
@@ -412,15 +412,10 @@
   match e with Entry c ad f -> ()
 *)
 
-<<<<<<< HEAD
-(* Note: We do not have polarities for subtyping. 
-         So, a (contentType * frange) </: (contentType * range)
-=======
 (* Note: We do not have polarities for subtyping.
          So, a (ContentType * frange) </: (ContentType * range)
->>>>>>> 214a82d5
-
-val ct_rg_test : i:id -> f:Content.fragment i -> Tot (contentType * range)
+
+val ct_rg_test : i:id -> f:Content.fragment i -> Tot (ContentType * range)
 let ct_rg_test i f = let x, y = Content.ct_rg i f in (x,y)
 *)
 
@@ -486,31 +481,6 @@
 
 
 // check vs record
-<<<<<<< HEAD
-val send: c:connection -> #i:id -> f: Content.fragment i -> ST (result unit)
-  (requires (fun h -> 
-    st_inv c h /\ 
-    sel h c.writing <> Closed /\
-    (let o = epoch_w_h c h in 
-      i == epoch_id o /\
-      (is_Some o ==> is_seqn (sel h (seqn (writer_epoch (Some.v o))) + 1)))))
-  (ensures (fun h0 _ h1 -> 
-    st_inv c h0 
-  /\ st_inv c h1 
-  /\ ( let o = epoch_w_h c h0 in
-      o == epoch_w_h c h1 // we still use the same epoch & index
-    /\ i == epoch_id o 
-    /\ (is_None o ==> h0 == h1) 
-    /\ (is_Some o ==>
-        ( let wr:writer (epoch_id o) = epoch_wo o in 
-          HyperHeap.modifies (Set.singleton (region wr)) h0 h1
-        /\ Heap.modifies (!{ as_ref (log wr), as_ref (seqn wr)}) (Map.sel h0 (region wr)) (Map.sel h1 (region wr)) 
-        /\ sel h1 (seqn wr) = sel h0 (seqn wr) + 1
-        /\ (Seq.length (sel h0 (log wr)) < Seq.length (sel h1 (log wr)))
-        /\ ( let e : entry i = Seq.index (sel h1 (log wr)) (Seq.length (sel h0 (log wr))) in
-            sel h1 (log wr) = snoc (sel h0 (log wr)) e 
-          /\ fragment_entry e = f )
-=======
 val send: c:connection -> #i:id -> f: Content.fragment i -> ST (Result unit)
   (requires (fun h ->
     let st = sel h c.state in
@@ -545,7 +515,6 @@
        ( let e : entry i = Seq.index (sel h1 (log wr)) (Seq.length (sel h0 (log wr))) in
          sel h1 (log wr) = snoc (sel h0 (log wr)) e /\
          fragment_entry e = f ))))
->>>>>>> 214a82d5
     ))
 
 // 15-09-09 Do we need an extra argument for every stateful index?
@@ -614,13 +583,8 @@
 
 val project_one: #i:id -> entry i -> Tot (option (DataStream.delta i))
 let project_one #i en = match fragment_entry en with
-<<<<<<< HEAD
-   | Content.CT_Data (rg: frange i) d -> 
-     cut(wider fragment_range rg); 
-=======
    | Content.CT_Data (rg: frange i) d ->
      cut(Wider fragment_range rg);
->>>>>>> 214a82d5
      Some (DataStream.Data d)
 
    | Content.CT_Alert rg alf -> // alert parsing may fail, or return several deltas
@@ -1189,7 +1153,7 @@
   | SentClose      -> Read DataStream.Close // do we need this case?
   | WriteError x y -> ReadError x y
 
-//* private val getHeader: c:Connection -> ST (result ((ct:contentType * len:nat){len > 0 /\ len <= max_TLSCipher_fragment_length}))
+//* private val getHeader: c:Connection -> ST (Result ((ct:ContentType * len:nat){len > 0 /\ len <= max_TLSCipher_fragment_length}))
 //*   (requires (fun h -> True))
 //*   (ensures (fun h0 r h1 -> h0 = h1))
 //* we should require the c.read is not Closing \/ Closed
@@ -1208,7 +1172,7 @@
 //* private val getFragment: c:connection -> ct:ct -> len:nat -> ST (rg * msg)
 //* "stateful, but only affecting the StAE instance"
 //* can we even deduce the range from len?
-let getFragment c ct len : TLSError.result (Content.fragment (rd_i c)) =
+let getFragment c ct len : TLSError.Result (Content.fragment (rd_i c)) =
     match Platform.Tcp.recv c.tcp len with
     | Error x -> Error(AD_internal_error,x)
     | Correct payload -> unexpected "todo"
@@ -1265,64 +1229,6 @@
       (match Handshake.recv_ccs c.hs with
       | InCCSError (x,y)        -> alertFlush c x y
       | InCCSAck                -> // We know statically that Handshake and Application data buffers are empty.
-<<<<<<< HEAD
-                                  ReadAgainFinishing 
-
-    | Content.CT_Data #i rg d   -> 
-      match !c.state with 
-      | AD | Half Reader        -> let d : DataStream.fragment i fragment_range = d in Read (DataStream.Data d) 
-      | _                       -> alertFlush c AD_unexpected_message "Application Data received in wrong state")
-
-//* ?
-//* private val sameID: c0:Connection -> c1:Connection ->
-//* 	o0: readOutcome c0 {IOresult_i(c0,c1,o0)} ->
-//* 	c2: nextCn c0 { CnStream_i(c0) = CnStream_i(c2) /\
-//*                   CnStream_o(c0) = CnStream_o(c2)} ->
-//* 	o1: readOutcome c2 {o0 = o1 /\ IOresult_i(c2,c1,o1)}
-(*
-let sameID (c0:Connection) (c1:Connection) res (c2:Connection) =
-    match res with
-    | WriteOutcome(x) -> WriteOutcome(x)
-    | RError(x) -> RError(x)
-    | ReadAgain -> ReadAgain
-    | ReadAgainFinishing -> ReadAgainFinishing
-    | RAppDataDone(x) -> RAppDataDone(x)
-    | CertQuery(x,y) -> CertQuery(x,y)
-    | ReadFinished -> ReadFinished
-    | RHSDone -> RHSDone
-    | RClose -> RClose
-    | RFatal(x) -> RFatal(x)
-    | RWarning(x) -> RWarning(x)
-
-let sameID2 (c0:Connection) (c1:Connection) res (c2:Connection) =
-    match res with
-    | WriteOutcome(x) -> WriteOutcome(x)
-    | RError(x) -> RError(x)
-    | ReadAgain -> ReadAgain
-    | ReadAgainFinishing -> ReadAgainFinishing
-    | RAppDataDone(x) -> RAppDataDone(x)
-    | CertQuery(x,y) -> CertQuery(x,y)
-    | ReadFinished -> ReadFinished
-    | RHSDone -> RHSDone
-    | RClose -> RClose
-    | RFatal(x) -> RFatal(x)
-    | RWarning(x) -> RWarning(x)
-
-let sameIDRAF (c0:Connection) (c1:Connection) res (c2:Connection) =
-    match res with
-    | WriteOutcome(x) -> WriteOutcome(x)
-    | RError(x) -> RError(x)
-    | ReadAgain -> ReadAgain
-    | ReadAgainFinishing -> ReadAgainFinishing
-    | RAppDataDone(x) -> RAppDataDone(x)
-    | CertQuery(x,y) -> CertQuery(x,y)
-    | ReadFinished -> ReadFinished
-    | RHSDone -> RHSDone
-    | RClose -> RClose
-    | RFatal(x) -> RFatal(x)
-    | RWarning(x) -> RWarning(x)
-*)
-=======
                                   ReadAgainFinishing)
 
     | Content.CT_Data #i rg d   -> (
@@ -1330,7 +1236,6 @@
       | AD | Half Reader        -> let d : DataStream.fragment i fragment_range = d in Read (DataStream.Data d)
       | _                       -> alertFlush c AD_unexpected_message
       "Application Data received in wrong state"))
->>>>>>> 214a82d5
 
 
 (*** VERIFIES UP TO HERE ***)
