(* Copyright (C) 2012--2017 Microsoft Research and INRIA *)
(**
This modules defines TLS 1.3 Extensions.

- An AST, and it's associated parsing and formatting functions.
- Nego calls prepareExtensions : config -> list extensions.

@summary: TLS 1.3 Extensions.
*)
module Extensions

open FStar.Bytes
open FStar.Error
open TLSError
open TLSConstants

//NS: hoisting a convenient function to avoid a closure conversion
let rec existsb2 (f: 'a -> 'b -> bool) (x:'a) (y:list 'b) : bool =
  match y with
  | [] -> false
  | hd::tl -> f x hd || existsb2 f x tl

(*************************************************
 Define extension.
 *************************************************)

let error s = Error (AD_decode_error, ("Extensions parsing: "^s))

//17-05-01 deprecated---use TLSError.result instead?
// SI: seems to be only used internally by parseServerName. Remove.
(** local, failed-to-parse exc. *)
private type canFail (a:Type) =
| ExFail of alertDescription * string
| ExOK of list a

(* PRE-SHARED KEYS AND KEY EXCHANGES *)

val pskiBytes: PSK.psk_identifier * PSK.obfuscated_ticket_age -> bytes

let pskiBytes (i,ot) =
  lemma_repr_bytes_values (UInt32.v ot);
  (vlbytes2 i @| bytes_of_int 4 (UInt32.v ot))

private
let pskiListBytes_aux acc pski = acc @| pskiBytes pski
let pskiListBytes ids =
  List.Tot.fold_left pskiListBytes_aux empty_bytes ids

let rec binderListBytes_aux (bl:list binder)
    : Tot (b:bytes{length b <= op_Multiply (List.Tot.length bl) 256}) =
    match bl with
    | [] -> empty_bytes
    | b::t ->
      let bt = binderListBytes_aux t in
      assert(length bt <= op_Multiply (List.Tot.length bl - 1) 256);
      let b0 = Parse.vlbytes1 b in
      assert(length b0 <= 256);
      b0 @| binderListBytes_aux t

val binderListBytes: binders -> Pure (b:bytes)
  (requires True)
  (ensures fun b -> length b >= 33 /\ length b <= 65535)
let binderListBytes bs =
  match bs with
  | h::t ->
    let b = binderListBytes_aux t in
    let b0 = Parse.vlbytes1 h in
    assert(length b0 >= 33);
    b0 @| b

let bindersBytes bs =
  let b = binderListBytes bs in
  Parse.vlbytes2 b

let rec parseBinderList_aux (b:bytes) (binders:list binder)
  : Tot (result (list binder)) (decreases (length b)) =
    if length b > 0 then
      if length b >= 5 then
        match vlsplit 1 b with
        | Error z -> error "parseBinderList failed to parse a binder"
        | Correct (binder, bytes) ->
          if length binder < 32 then error "parseBinderList: binder too short"
            else (assume (length bytes < length b);
                  parseBinderList_aux bytes (binders @ [binder]))
      else error "parseBinderList: too few bytes"
    else Correct binders

let parseBinderList (b:bytes{2 <= length b}) : result binders =
  if length b < 2 then
    error "pskBinderList not enough bytes to read length header"
  else
    match vlparse 2 b with
    | Correct b ->
      begin
      match parseBinderList_aux b [] with
      | Correct bs ->
        let len = List.Tot.length bs in
        if 0 < len && len < 255 then
          Correct bs
        else
          error "none or too many binders"
      | Error z -> Error z
      end
    | Error z -> error "parseBinderList"

(** REMARK: we don't serialize the binders length; we do it when serializing Binders *)
val pskBytes: psk -> bytes
let pskBytes = function
  | ClientPSK ids len ->
    vlbytes2 (pskiListBytes ids)
  | ServerPSK sid ->
    lemma_repr_bytes_values (UInt16.v sid);
    bytes_of_int 2 (UInt16.v sid)

val parsePskIdentity: b:bytes -> result pskIdentity
let parsePskIdentity b =
  if length b < 2 then
    error "not enough bytes to parse the length of the identity field of PskIdentity"
  else
    match vlsplit 2 b with
    | Error z -> error "malformed PskIdentity"
    | Correct (id, ota) ->
      if length ota = 4 then
        let ota = uint32_of_bytes ota in
        lemma_repr_bytes_values (length id);
        Correct (id, ota)
      else error "malformed PskIdentity"

let rec parsePskIdentities_aux : b:bytes -> list pskIdentity -> Tot (result (list pskIdentity)) (decreases (length b))
  = fun b psks ->
    if length b > 0 then
      if length b >= 2 then
        match vlsplit 2 b with
        | Error z -> error "parsePskIdentities failed to parse id"
        | Correct (id,bytes) ->
          lemma_repr_bytes_values (length id);
          if length bytes >= 4 then
            let ot, bytes = split bytes 4ul in
            match parsePskIdentity (vlbytes2 id @| ot) with
            | Correct pski -> parsePskIdentities_aux bytes (psks @ [pski])
            | Error z -> Error z
          else error "parsePSKIdentities too few bytes"
      else error "parsePSKIdentities too few bytes"
    else Correct psks

val parsePskIdentities: b:bytes{length b >= 2} -> result (list pskIdentity)
let parsePskIdentities b =
  match vlparse 2 b with
  | Correct b ->
    if length b >= 7 then parsePskIdentities_aux b []
    else error "parsePskIdentities: too short"
  | Error z -> error "parsePskIdentities: failed to parse"

#set-options "--lax"
val client_psk_parse : bytes -> result (psk * option binders)
let client_psk_parse b =
  match vlsplit 2 b with
  | Error z -> error "client_psk_parse failed to parse"
  | Correct(ids,binders_bytes) -> (
    // SI: add ids header back.
    match parsePskIdentities (vlbytes2 ids) with
    | Correct ids -> (
    	match parseBinderList binders_bytes with
    	| Correct bl -> Correct (ClientPSK ids (length binders_bytes), Some bl)
    	| Error z -> error "client_psk_parse_binders")
    | Error z -> error "client_psk_parse_ids")

val server_psk_parse : lbytes 2 -> psk
let server_psk_parse b = ServerPSK (UInt16.uint_to_t (int_of_bytes b))

val parse_psk: ext_msg -> bytes -> result (psk * option binders)
let parse_psk mt b =
  match mt with
  | EM_ClientHello -> client_psk_parse b
  | EM_ServerHello ->
    if length b = 2 then Correct (server_psk_parse b, None)
    else error "Invalid format of server PSK"
  | _ -> error "PSK extension cannot appear in this message type"
#reset-options

// https://tlswg.github.io/tls13-spec/#rfc.section.4.2.8
// restricting both proposed PSKs and future ones sent by the server
// will also be used in the PSK table, and possibly in the configs

val psk_kex_bytes: psk_kex -> Tot (lbytes 1)
let psk_kex_bytes = function
  | PSK_KE -> abyte 0z
  | PSK_DHE_KE -> abyte 1z
let parse_psk_kex: pinverse_t psk_kex_bytes = fun b -> match b.[0ul] with
  | 0z -> Correct PSK_KE
  | 1z -> Correct PSK_DHE_KE
  | _ -> error  "psk_key"

let client_psk_kexes_bytes (ckxs: client_psk_kexes): b:bytes {length b <= 3} =
  let content: b:bytes {length b = 1 || length b = 2} =
    match ckxs with
    | [x] -> psk_kex_bytes x
    | [x;y] -> psk_kex_bytes x @| psk_kex_bytes y in
  lemma_repr_bytes_values (length content);
  vlbytes 1 content

#set-options "--lax"
let parse_client_psk_kexes: pinverse_t client_psk_kexes_bytes = fun b ->
  if b = client_psk_kexes_bytes [PSK_KE] then Correct [PSK_KE] else
  if b = client_psk_kexes_bytes [PSK_DHE_KE] then Correct [PSK_DHE_KE] else
  if b = client_psk_kexes_bytes [PSK_KE; PSK_DHE_KE] then Correct [PSK_KE; PSK_DHE_KE]  else
  if b = client_psk_kexes_bytes [PSK_DHE_KE; PSK_KE] then Correct [PSK_DHE_KE; PSK_KE]
  else error "PSK KEX payload"
  // redundants lists yield an immediate decoding error.
#reset-options

(* EARLY DATA INDICATION *)

val earlyDataIndicationBytes: edi:earlyDataIndication -> Tot bytes
let earlyDataIndicationBytes = function
  | None -> empty_bytes // ClientHello, EncryptedExtensions
  | Some max_early_data_size -> // NewSessionTicket
    FStar.Bytes.bytes_of_int32 max_early_data_size // avoids overflow in QUIC

val parseEarlyDataIndication: bytes -> result earlyDataIndication
let parseEarlyDataIndication data =
  match length data with
  | 0 -> Correct None
  | 4 ->
      let n = int_of_bytes data in
      lemma_repr_bytes_values n;
      assert_norm (pow2 32 == 4294967296);
      Correct (Some (UInt32.uint_to_t n))
  | _ -> error "early data indication"

(* EC POINT FORMATS *)

let rec ecpfListBytes_aux: list point_format -> bytes = function
  | [] -> empty_bytes
  | ECP_UNCOMPRESSED :: r -> abyte 0z @| ecpfListBytes_aux r
  | ECP_UNKNOWN t :: r -> bytes_of_int 1 t @| ecpfListBytes_aux r

val ecpfListBytes: l:list point_format{length (ecpfListBytes_aux l) < 256} -> Tot bytes
let ecpfListBytes l =
  let al = ecpfListBytes_aux l in
  lemma_repr_bytes_values (length al);
  let bl:bytes = vlbytes 1 al in
  bl

(* ALPN *)

let rec alpnBytes_aux: l:alpn -> Tot (b:bytes{length b <= op_Multiply 256 (List.Tot.length l)})
  = function
  | [] -> empty_bytes
  | protocol :: r ->
    lemma_repr_bytes_values (length protocol);
    vlbytes 1 protocol @| alpnBytes_aux r

let alpnBytes (a:alpn) : b:bytes{length b < 65536} =
  let r = alpnBytes_aux a in
  lemma_repr_bytes_values (length r);
  vlbytes 2 r

let rec parseAlpn_aux (al:alpn) (b:bytes) : Tot (result alpn) (decreases (length b)) =
  if length b = 0 then Correct(al)
  else
    if List.Tot.length al < 255 then
      match vlsplit 1 b with
      | Correct(cur, r) ->
        if length cur > 0 then
          begin
          List.Tot.append_length al [cur];
          parseAlpn_aux (al @ [cur]) r
          end
        else
          error "illegal empty protocol name in ALPN extension"
      | Error z -> Error z
    else error "too many entries in protocol_name_list in ALPN extension"

let parseAlpn : pinverse_t alpnBytes = fun b ->
  if length b >= 2 then
    match vlparse 2 b with
    | Correct l -> parseAlpn_aux [] l
    | Error(z) -> Error z
  else error "parseAlpn: extension is too short"

(* QUIC parameters *)

let quicVersionBytes (v:quicVersion) : Tot (lbytes 4) =
  FStar.Bytes.bytes_of_int32 (match v with
    | QuicVersion1 -> 1ul
    | QuicCustomVersion n -> n)

let rec quicVersionsBytes (vl:list quicVersion)
  : Tot (b:bytes{length b <= op_Multiply 4 (List.Tot.length vl)})
  (decreases (List.Tot.length vl))
  = match vl with
  | [] -> empty_bytes
  | h::t -> quicVersionBytes h @| (quicVersionsBytes t)

let quicParameterBytes : quicParameter -> b:bytes{length b < 256} = function
  | Quic_initial_max_stream_data n ->
    twobytes (0z, 0z) @| vlbytes2 (bytes_of_uint32 n)
  | Quic_initial_max_data n ->
    twobytes (0z, 1z) @| vlbytes2 (bytes_of_uint32 n)
  | Quic_initial_max_stream_id n ->
    twobytes (0z, 2z) @| vlbytes2 (bytes_of_uint32 n)
  | Quic_idle_timeout n ->
    twobytes (0z, 3z) @| vlbytes2 (bytes_of_uint16 n)
  | Quic_truncate_connection_id ->
    twobytes (0z, 4z) @| vlbytes2 empty_bytes
  | Quic_max_packet_size n ->
    twobytes (0z, 5z) @| vlbytes2 (bytes_of_uint16 n)
  | Quic_custom_parameter (n,b) ->
    bytes_of_uint16 n @| vlbytes2 b

let rec quicParametersBytes_aux (pl:list quicParameter)
  : Tot (b:bytes{length b <= op_Multiply (List.Tot.length pl) 256})
  (decreases (List.Tot.length pl))
  = match pl with
  | [] -> empty_bytes
  | p :: t -> quicParameterBytes p @| (quicParametersBytes_aux t)

let quicParametersBytes = function
  | QuicParametersClient iv p ->
    quicVersionBytes iv @| vlbytes2 (quicParametersBytes_aux p)
  | QuicParametersServer nv sv p ->
    quicVersionBytes nv @| vlbytes1 (quicVersionsBytes sv) @|
    vlbytes2 (quicParametersBytes_aux p)
  | QuicParametersNewSessionTicket b -> b

let parseQuicVersion: pinverse_t quicVersionBytes = fun b ->
  if length b = 4 then
    let n = uint32_of_bytes b in
    if n = 1ul then Correct QuicVersion1
    else Correct (QuicCustomVersion n)
  else error "invalid QUIC version"

let parse_uint16 (b:bytes) : result UInt16.t =
  if length b = 2 then
    Correct (uint16_of_bytes b)
  else error "invalid uint16 encoding"

let parse_uint32 (b:bytes) : result UInt32.t =
  if length b = 4 then Correct (uint32_of_bytes b)
  else error "invalid uint32 encoding"

let rec parseQuicParameters_aux (b:bytes)
  : Tot (result (list quicParameter)) (decreases (length b))
  =
  if length b = 0 then Correct ([])
  else if length b < 4 then error "parseQuicParameters_aux: no headers"
  else
    let (pt, pv) = split b 2ul in
    match vlsplit 2 pv with
    | Error z -> error "parseQuicParameters_aux: bad variable length encoding"
    | Correct (pv, rest) ->
      let param =
        match cbyte2 pt with
        | (0z, 0z) ->
          (match parse_uint32 pv with
          | Correct n -> Correct (Quic_initial_max_stream_data n)
          | _ -> error "bad initial_max_stream_data")
        | (0z, 1z) ->
          (match parse_uint32 pv with
          | Correct n -> Correct (Quic_initial_max_data n)
          | _ -> error "bad initial_max_data")
        | (0z, 2z) ->
          (match parse_uint32 pv with
          | Correct n -> Correct (Quic_initial_max_stream_id n)
          | _ -> error "initial_max_stream_id")
        | (0z, 3z) ->
          (match parse_uint16 pv with
          | Correct n -> Correct (Quic_idle_timeout n)
          | _ -> error "bad idle_timeout")
        | (0z, 4z) -> Correct Quic_truncate_connection_id
        | (0z, 5z) ->
          (match parse_uint16 pv with
          | Correct n -> Correct (Quic_max_packet_size n)
          | _ -> error "bad max_packet_size")
        | _ ->
          let pt = uint16_of_bytes pt in
          if length pv < 252 then
            Correct (Quic_custom_parameter (pt, pv))
          else error "invalid unrecognized QUIC transport parameter"
        in
      // TODO tail recursive
      (match param, parseQuicParameters_aux rest with
      | Correct p, Correct tl -> Correct(p :: tl)
      | Error z, _
      | _, Error z -> Error z)

let rec parseQuicVersions (b:bytes)
  : Tot (result (list quicVersion)) (decreases (length b))
  =
  if length b = 0 then Correct []
  else if length b < 4 then error "bad version list"
  else
    let v, b = split b 4ul in
    match parseQuicVersion v, parseQuicVersions b with
    | Error z, _ | _, Error z -> Error z
    | Correct v, Correct t -> Correct (v :: t)

let parseQuicParameters_valid (b:bytes) : Tot (result valid_quicParameters) =
  match parseQuicParameters_aux b with
  | Error z -> Error z
  | Correct qpl -> Correct qpl
(* No longer done in TLS, QUIC is responsible
    if not (List.Tot.existsb Quic_initial_max_stream_data? qpl) then
      error "parseQuicParameters: missing initial_max_stream_data"
    else if not (List.Tot.existsb Quic_initial_max_data? qpl) then
      error "parseQuicParameters: missing initial_max_data"
    else if not (List.Tot.existsb Quic_initial_max_stream_id? qpl) then
      error "parseQuicParameters: missing initial_max_stream_id"
    else if not (List.Tot.existsb Quic_idle_timeout? qpl) then
      error "parseQuicParameters: missing idle_timeout"
    else if List.Tot.length qpl >= 256 then // ADL FIXME: this should be ruled out statically
      error "parseQuicParameters: too many parameters"
    else Correct(qpl)
*)

let parseQuicParameters (mt:ext_msg) (b:bytes) =
  match mt with
  | EM_NewSessionTicket -> Correct (QuicParametersNewSessionTicket b)
  | EM_ClientHello ->
    if length b < 6 then error "parseQuicParameters: too short"
    else
     begin
      let iv, b = split b 4ul in
      match parseQuicVersion iv with
      | Error z -> Error z
      | Correct iv ->
        match vlparse 2 b with
        | Error z -> error "parseQuicParameters: bad client parameters"
        | Correct pb ->
          match parseQuicParameters_valid pb with
          | Error z -> Error z
          | Correct qpl -> Correct(QuicParametersClient iv qpl)
     end
  | EM_EncryptedExtensions ->
   begin
    if length b < 8 then error "parseQuicParameters: too short" else
    let nv, b = split b 4ul in
    match parseQuicVersion nv with
    | Error z -> error "parseQuicParameters: bad negotiated version"
    | Correct nv ->
      match vlsplit 1 b with
      | Error z -> error "parseQuicParameters: bad supported version list"
      | Correct(vlb, b) ->
        match parseQuicVersions vlb with
        | Error z -> Error z
        | Correct vl ->
          if vl = [] || List.Tot.length vl >= 64 then
            error "parseQuicParameters: bad supported version list"
//          else if length b < 32 then
//            error "parseQuicParameters: parameters too short"
          else match vlparse 2 b with
          | Error z -> error "parseQuicParameters: bad server parameters"
          | Correct pb ->
            match parseQuicParameters_valid pb with
            | Error z -> Error z
            | Correct qpl -> Correct(QuicParametersServer nv vl qpl)
   end
  | _ -> error "parseQuicParameters: extension appears in the wrong message type"

(* PROTOCOL VERSIONS *)

#set-options "--lax"
// SI: dead code?
private let protocol_versions_bytes_aux acc v = acc @| TLSConstants.versionBytes_draft v

val protocol_versions_bytes: protocol_versions -> b:bytes {length b <= 255}
let protocol_versions_bytes = function
  | ServerPV pv -> versionBytes_draft pv
  | ClientPV vs ->  vlbytes 1 (List.Tot.fold_left protocol_versions_bytes_aux empty_bytes vs)
  // todo length bound; do we need an ad hoc variant of fold?
#reset-options

//17-05-01 added a refinement to control the list length; this function verifies.
//17-05-01 should we use generic code to parse such bounded lists?
//REMARK: This is not tail recursive, contrary to most of our parsing functions
val parseVersions:
  b:bytes ->
  Tot (result (l:list TLSConstants.protocolVersion {FStar.Mul.( length b == 2 * List.Tot.length l)})) (decreases (length b))
let rec parseVersions b =
  match length b with
  | 0 -> let r = [] in assert_norm (List.Tot.length r == 0); Correct r
  | 1 -> Error (AD_decode_error, "malformed version list")
  | _ ->
    let b2, b' = split b 2ul in
    match TLSConstants.parseVersion_draft b2 with
    | Error z -> Error z
    | Correct v ->
      match parseVersions b' with
      | Error z -> Error z
      | Correct vs -> (
          let r = v::vs in
          assert_norm (List.Tot.length (v::vs) == 1 + List.Tot.length vs);
          Correct r)

val parseSupportedVersions: b:bytes{2 <= length b /\ length b < 256} -> result protocol_versions
let parseSupportedVersions b =
  if length b = 2 then
    (match parseVersion_draft b with
    | Error z -> Error z
    | Correct pv -> Correct (ServerPV pv))
  else
    (match vlparse 1 b with
    | Error z -> error "protocol versions"
    | Correct b ->
      begin
      match parseVersions b with
      | Error z -> Error z
      | Correct vs ->
        let n = List.Tot.length vs in
        if 1 <= n && n <= 127
        then Correct (ClientPV vs)
        else error "too many or too few protocol versions"
      end)

(* SERVER NAME INDICATION *)

private val serverNameBytes: list serverName -> Tot bytes
let rec serverNameBytes = function
  | [] -> empty_bytes
  | SNI_DNS x :: r -> abyte 0z @| bytes_of_int 2 (length x) @| x @| serverNameBytes r
  | SNI_UNKNOWN(t, x) :: r -> bytes_of_int 1 t @| bytes_of_int 2 (length x) @| x @| serverNameBytes r

private
let snidup: serverName -> serverName -> Tot bool
    = fun cur x ->
        match x,cur with
        | SNI_DNS _, SNI_DNS _ -> true
      	| SNI_UNKNOWN(a,_), SNI_UNKNOWN(b,_) -> a = b
      	| _ -> false

private let rec parseServerName_aux
  : b:bytes -> Tot (canFail serverName) (decreases (length b))
  = fun b ->
    if b = empty_bytes then ExOK []
    else if length b >= 3 then
      let ty,v = split b 1ul in
      begin
      match vlsplit 2 v with
      | Error(x,y) ->
	      ExFail(x, "Failed to parse SNI length: "^ (FStar.Bytes.print_bytes b))
      | Correct(cur, next) ->
      	begin
      	match parseServerName_aux next with
      	| ExFail(x,y) -> ExFail(x,y)
      	| ExOK l ->
      	  let cur =
      	    begin
      	    match ty.[0ul] with
      	    | 0z -> SNI_DNS(cur)
      	    | v  -> SNI_UNKNOWN(int_of_bytes ty, cur)
      	    end
      	  in
      	  if existsb2 snidup cur l then
      	    ExFail(AD_unrecognized_name, perror __SOURCE_FILE__ __LINE__ "Duplicate SNI type")
      	  else ExOK(cur :: l)
      	end
      end
    else ExFail(AD_decode_error, "Failed to parse SNI (list header)")

private val parseServerName: r:ext_msg -> b:bytes -> Tot (result (list serverName))
let parseServerName mt b =
  match mt with
  | EM_EncryptedExtensions
  | EM_ServerHello ->
    if length b = 0 then correct []
    else
    	let msg = "Failed to parse SNI list: should be empty in ServerHello, has size " ^ string_of_int (length b) in
    	Error(AD_decode_error, perror __SOURCE_FILE__ __LINE__ msg)
  | EM_ClientHello ->
    if length b >= 2 then
    	begin
    	match vlparse 2 b with
    	| Error z -> Error(AD_decode_error, perror __SOURCE_FILE__ __LINE__ "Failed to parse SNI list")
    	| Correct b ->
      	(match parseServerName_aux b with
      	| ExFail(x,y) -> Error(x,y)
      	| ExOK [] -> Error(AD_unrecognized_name, perror __SOURCE_FILE__ __LINE__ "Empty SNI extension")
      	| ExOK l -> correct l)
    	end
    else
      Error(AD_decode_error, perror __SOURCE_FILE__ __LINE__ "Failed to parse SNI list")
  | _ -> error "SNI extension cannot appear in this message type"

<<<<<<< HEAD
// ExtensionType and Extension Table in https://tlswg.github.io/tls13-spec/#rfc.section.4.2.
// M=Mandatory, AF=mandatory for Application Features in https://tlswg.github.io/tls13-spec/#rfc.section.8.2.
noeq type extension' (p: (lbytes 2 -> GTot Type0)) =
  | E_server_name of list serverName (* M, AF *) (* RFC 6066 *)
  | E_supported_groups of CommonDH.supportedNamedGroups (* M, AF *) (* RFC 7919 *)
  | E_signature_algorithms of signatureSchemeList (* M, AF *) (* RFC 5246 *)
  | E_signature_algorithms_cert of signatureSchemeList (* TLS 1.3#23 addition; TLS 1.2 should also support it *)
  | E_key_share of CommonDH.keyShare (* M, AF *)
  | E_pre_shared_key of psk (* M, AF *)
  | E_session_ticket of bytes
  | E_early_data of earlyDataIndication
  | E_supported_versions of protocol_versions   (* M, AF *)
  | E_cookie of b:bytes {0 < length b /\ length b < 65536}  (* M *)
  | E_psk_key_exchange_modes of client_psk_kexes (* client-only; mandatory when proposing PSKs *)
  | E_extended_ms
  | E_ec_point_format of list point_format
  | E_alpn of alpn
  | E_quic_parameters of quicParameters
  | E_unknown_extension of ((x: lbytes 2 {p x}) * bytes) (* header, payload *)
(*
We do not yet support the extensions below (authenticated but ignored)
  | E_max_fragment_length
  | E_status_request
  | E_use_srtp
  | E_heartbeat
  | E_signed_certifcate_timestamp
  | E_client_certificate_type
  | E_server_certificate_type
  | E_certificate_authorities
  | E_oid_filters
  | E_post_handshake_auth
  | E_renegotiation_info of renegotiationInfo
*)
=======
>>>>>>> 29baac00

let bindersLen (#p: (lbytes 2 -> GTot Type0)) (el: list (extension' p)) : nat =
  match List.Tot.find E_pre_shared_key? el with
  | Some (Extensions.E_pre_shared_key (ClientPSK _ len)) -> 2 + len
  | _ -> 0

let string_of_extension (#p: (lbytes 2 -> GTot Type0)) (e: extension' p) = match e with
  | E_server_name _ -> "server_name"
  | E_supported_groups _ -> "supported_groups"
  | E_signature_algorithms _ -> "signature_algorithms"
  | E_signature_algorithms_cert _ -> "signature_algorithms_cert"
  | E_key_share _ -> "key_share"
  | E_pre_shared_key _ -> "pre_shared_key"
  | E_session_ticket _ -> "session_ticket"
  | E_early_data _ -> "early_data"
  | E_supported_versions _ -> "supported_versions"
  | E_cookie _ -> "cookie"
  | E_psk_key_exchange_modes _ -> "psk_key_exchange_modes"
  | E_extended_ms -> "extended_master_secret"
  | E_ec_point_format _ -> "ec_point_formats"
  | E_alpn _ -> "alpn"
  | E_quic_parameters _ -> "quic_transport_parameters"
  | E_unknown_extension n _ -> print_bytes n

let rec string_of_extensions (#p: (lbytes 2 -> GTot Type0)) (l: list (extension' p)) = match l with
  | e0 :: es -> string_of_extension e0 ^ " " ^ string_of_extensions es
  | [] -> ""

let sameExt (#p: (lbytes 2 -> GTot Type0)) (e1: extension' p) (e2: extension' p) =
  let q : extension' p * extension' p = e1, e2 in
  match q with
  | E_server_name _, E_server_name _ -> true
  | E_supported_groups _, E_supported_groups _ -> true
  | E_signature_algorithms _, E_signature_algorithms _ -> true
  | E_signature_algorithms_cert _, E_signature_algorithms_cert _ -> true
  | E_key_share _, E_key_share _ -> true
  | E_pre_shared_key _, E_pre_shared_key _ -> true
  | E_session_ticket _, E_session_ticket _ -> true
  | E_early_data _, E_early_data _ -> true
  | E_supported_versions _, E_supported_versions _ -> true
  | E_cookie _, E_cookie _ -> true
  | E_psk_key_exchange_modes _, E_psk_key_exchange_modes _ -> true
  | E_extended_ms, E_extended_ms -> true
  | E_ec_point_format _, E_ec_point_format _ -> true
  | E_alpn _, E_alpn _ -> true
  | E_quic_parameters _, E_quic_parameters _ -> true
  // same, if the header is the same: mimics the general behaviour
  | E_unknown_extension h1 _, E_unknown_extension h2 _ -> h1 = h2
  | _ -> false

(*************************************************
 extension formatting
 *************************************************)

//17-05-05 no good reason to pattern match twice when formatting? follow the same structure as for parsing?
val extensionHeaderBytes: #p: unknownTag -> extension' p -> lbytes 2
let extensionHeaderBytes #p ext =
  match ext with             // 4.2 ExtensionType enum value
  | E_server_name _               -> twobytes (0x00z, 0x00z)
  | E_supported_groups _          -> twobytes (0x00z, 0x0Az) // 10
  | E_signature_algorithms _      -> twobytes (0x00z, 0x0Dz) // 13
  | E_signature_algorithms_cert _ -> twobytes (0x00z, 50z)   //
  | E_quic_parameters _           -> twobytes (0x00z, 0x1Az) // 26
  | E_session_ticket _            -> twobytes (0x00z, 0x23z) // 35
  | E_key_share _                 -> twobytes (0x00z, 51z)   // (was 40)
  | E_pre_shared_key _            -> twobytes (0x00z, 0x29z) // 41
  | E_early_data _                -> twobytes (0x00z, 0x2az) // 42
  | E_supported_versions _        -> twobytes (0x00z, 0x2bz) // 43
  | E_cookie _                    -> twobytes (0x00z, 0x2cz) // 44
  | E_psk_key_exchange_modes _    -> twobytes (0x00z, 0x2dz) // 45
  | E_extended_ms                 -> twobytes (0x00z, 0x17z) // 45
  | E_ec_point_format _           -> twobytes (0x00z, 0x0Bz) // 11
  | E_alpn _                      -> twobytes (0x00z, 0x10z) // 16
  | E_unknown_extension h b       -> h

let unknown: unknownTag = fun h ->
  forall (p: unknownTag) (e: extension' p {h=extensionHeaderBytes e}) . E_unknown_extension? e

//18-02-22 not sure how to avoid duplicating these constants
let is_unknown x = 
  x <> twobytes (0x00z, 0x00z) &&
  x <> twobytes (0x00z, 0x0Az) &&
  x <> twobytes (0x00z, 0x0Dz) &&
  x <> twobytes (0x00z, 50z)   &&
  x <> twobytes (0x00z, 0x1Az) &&
  x <> twobytes (0x00z, 0x23z) &&
  x <> twobytes (0x00z, 51z)   &&
  x <> twobytes (0x00z, 0x29z) &&
  x <> twobytes (0x00z, 0x2az) &&
  x <> twobytes (0x00z, 0x2bz) &&
  x <> twobytes (0x00z, 0x2cz) &&
  x <> twobytes (0x00z, 0x2dz) &&
  x <> twobytes (0x00z, 0x17z) &&
  x <> twobytes (0x00z, 0x0Bz) &&
  x <> twobytes (0x00z, 0x10z)

private
let equal_extensionHeaderBytes_sameExt
  (e1 e2: extension)
: Lemma
  (requires (extensionHeaderBytes e1 = extensionHeaderBytes e2))
  (ensures (sameExt e1 e2))
= assert (extensionHeaderBytes e1 == extensionHeaderBytes e2);
  match e1 with
  | E_unknown_extension _ _ -> assert (E_unknown_extension? e2)
  | _ -> ()

private
let sameExt_equal_extensionHeaderBytes
  (e1 e2: extension)
: Lemma
  (requires (sameExt e1 e2))
  (ensures (extensionHeaderBytes e1 = extensionHeaderBytes e2))
= ()

(* API *)

// Missing refinements in `extension` type constructors to be able to prove the length bound
#set-options "--lax"
(** Serializes an extension payload *)
private let extensionPayloadBytes_aux acc v = acc @| versionBytes_draft v
val extensionPayloadBytes: extension -> b:bytes { length b < 65536 - 4 }
let rec extensionPayloadBytes = function
  | E_server_name []                -> vlbytes 2 empty_bytes // ServerHello, EncryptedExtensions
  | E_server_name l                 -> vlbytes 2 (vlbytes 2 (serverNameBytes l)) // ClientHello
  | E_supported_groups l            -> vlbytes 2 (CommonDH.namedGroupsBytes l)
  | E_signature_algorithms sha      -> vlbytes 2 (signatureSchemeListBytes sha)
  | E_signature_algorithms_cert sha -> vlbytes 2 (signatureSchemeListBytes sha)
  | E_session_ticket b              -> vlbytes 2 b
  | E_key_share ks                  -> vlbytes 2 (CommonDH.keyShareBytes ks)
  | E_pre_shared_key psk -> (match psk with
    | ClientPSK ids len             -> vlbytes_trunc 2 (pskBytes psk) (2 + len)
    | _                             -> vlbytes 2 (pskBytes psk))
  | E_early_data edi                -> vlbytes 2 (earlyDataIndicationBytes edi)
  | E_supported_versions vs         -> vlbytes 2 (protocol_versions_bytes vs)
  | E_cookie c                      -> (lemma_repr_bytes_values (length c); vlbytes 2 (vlbytes 2 c))
  | E_psk_key_exchange_modes kex    -> vlbytes 2 (client_psk_kexes_bytes kex)
  | E_extended_ms                   -> vlbytes 2 empty_bytes
  | E_ec_point_format l             -> vlbytes 2 (ecpfListBytes l)
  | E_alpn l                        -> vlbytes 2 (alpnBytes l)
  | E_quic_parameters qp            -> vlbytes 2 (quicParametersBytes qp)
  | E_unknown_extension _ b         -> vlbytes 2 b
#reset-options

let rec extensionBytes ext =
  let head = extensionHeaderBytes ext in
  let payload = extensionPayloadBytes ext in
  lemma_repr_bytes_values (length payload);
  //let payload = vlbytes 2 payload in
  head @| payload

let extensionBytes_is_injective
  (ext1: extension)
  (s1: bytes)
  (ext2: extension)
  (s2: bytes)
: Lemma
  (requires (Bytes.equal (extensionBytes ext1 @| s1) (extensionBytes ext2 @| s2)))
  (ensures (ext1 == ext2 /\ s1 == s2))
= let head1 = extensionHeaderBytes ext1 in
  let payload1 = extensionPayloadBytes ext1 in
  let head2 = extensionHeaderBytes ext2 in
  let payload2 = extensionPayloadBytes ext2 in
  //TODO bytes NS 09/27
  //append_assoc head1 payload1 s1;
  //append_assoc head2 payload2 s2;
  //lemma_append_inj head1 (payload1 @| s1) head2 (payload2 @| s2);
  equal_extensionHeaderBytes_sameExt ext1 ext2;
  match ext1 with
  | E_supported_groups l1 ->
    let (E_supported_groups l2) = ext2 in
    assume (List.Tot.length l1 < 65536/2 );
    let n1 = CommonDH.namedGroupsBytes l1 in
    assume (List.Tot.length l2 < 65536/2 );
    let n2 = CommonDH.namedGroupsBytes l2 in
    assume (repr_bytes (length n1) <= 2);
    assume (repr_bytes (length n2) <= 2);
    lemma_vlbytes_inj_strong 2 n1 s1 n2 s2
    //;
    //namedGroupsBytes_is_injective l1 empty_bytes l2 empty_bytes
  | E_signature_algorithms sha1 ->
    let (E_signature_algorithms sha2) = ext2 in
    let sg1 = signatureSchemeListBytes sha1 in
    let sg2 = signatureSchemeListBytes sha2 in
    assume (repr_bytes (length sg1) <= 2);
    assume (repr_bytes (length sg2) <= 2);
    lemma_vlbytes_inj_strong 2 sg1 s1 sg2 s2;
    signatureSchemeListBytes_is_injective sha1 empty_bytes sha2 empty_bytes
  | E_signature_algorithms_cert sha1 -> // duplicating the proof above
    let (E_signature_algorithms sha2) = ext2 in
    let sg1 = signatureSchemeListBytes sha1 in
    let sg2 = signatureSchemeListBytes sha2 in
    assume (repr_bytes (length sg1) <= 2);
    assume (repr_bytes (length sg2) <= 2);
    lemma_vlbytes_inj_strong 2 sg1 s1 sg2 s2;
    signatureSchemeListBytes_is_injective sha1 empty_bytes sha2 empty_bytes
  | E_extended_ms ->
    lemma_repr_bytes_values (length empty_bytes);
    lemma_vlbytes_inj_strong 2 empty_bytes s1 empty_bytes s2
  | E_unknown_extension h1 b1 ->
    let E_unknown_extension h2 b2 = ext2 in
    assume (repr_bytes (length b1) <= 2);
    assume (repr_bytes (length b2) <= 2);
    lemma_vlbytes_inj_strong 2 b1 s1 b2 s2
  | _ ->
    assume (ext1 == ext2 /\ s1 == s2)

private let extensionListBytes_aux l s = l @| extensionBytes s
let extensionListBytes exts =
  List.Tot.fold_left extensionListBytes_aux empty_bytes exts

private let rec extensionListBytes_eq exts accu :
  Lemma (List.Tot.fold_left (fun l s -> l @| extensionBytes s) accu exts ==
  accu @| extensionListBytes exts)
= match exts with
  | [] -> () //append_empty_bytes_r accu //TODO bytes NS 09/27
  | s :: q ->
    let e = extensionBytes s in
    //append_empty_bytes_l e; //TODO bytes NS 09/27
    extensionListBytes_eq q (accu @| e);
    extensionListBytes_eq q e
    //append_assoc accu e (extensionListBytes q) //TODO bytes NS 09/27

let extensionListBytes_cons
  (e: extension)
  (es: list extension)
: Lemma
  (extensionListBytes (e :: es) == extensionBytes e @| extensionListBytes es)
= let l = extensionBytes e in
  //append_empty_bytes_l l; //TODO bytes NS 09/27
  extensionListBytes_eq es l

let rec extensionListBytes_append
  (e1 e2: list extension)
: Lemma
  (extensionListBytes (e1 @ e2) == extensionListBytes e1 @| extensionListBytes e2)
= match e1 with
  | [] ->
    () //append_empty_bytes_l (extensionListBytes e2) //TODO bytes NS 09/27
  | e :: q ->
    extensionListBytes_cons e (q @ e2);
    extensionListBytes_append q e2;
    // append_assoc (extensionBytes e) (extensionListBytes q) (extensionListBytes e2); //TODO bytes NS 09/27
    extensionListBytes_cons e q

let rec extensionListBytes_is_injective_same_length_in
  (exts1: list extension)
  (s1: bytes)
  (exts2: list extension)
  (s2: bytes)
: Lemma
  (requires (Bytes.equal (extensionListBytes exts1 @| s1) (extensionListBytes exts2 @| s2) /\ List.Tot.length exts1 == List.Tot.length exts2))
  (ensures (exts1 == exts2 /\ s1 == s2))
= match exts1, exts2 with
  | [], [] ->
    () //lemma_append_inj empty_bytes s1 empty_bytes s2 //TODO bytes NS 09/27
  | ext1::q1, ext2::q2 ->
    let e1 = extensionBytes ext1 in
    let l1 = extensionListBytes q1 in
    extensionListBytes_cons ext1 q1;
    //append_assoc e1 l1 s1; //TODO bytes NS 09/27
    let e2 = extensionBytes ext2 in
    let l2 = extensionListBytes q2 in
    extensionListBytes_cons ext2 q2;
    //append_assoc e2 l2 s2; //TODO bytes NS 09/27
    extensionBytes_is_injective ext1 (l1 @| s1) ext2 (l2 @| s2);
    extensionListBytes_is_injective_same_length_in q1 s1 q2 s2

let rec extensionListBytes_is_injective_same_length_out
  (exts1: list extension)
  (s1: bytes)
  (exts2: list extension)
  (s2: bytes)
: Lemma
  (requires (
    let l1 = extensionListBytes exts1 in
    let l2 = extensionListBytes exts2 in (
    Bytes.equal (l1 @| s1) (l2 @| s2) /\ length l1 == length l2
  )))
  (ensures (exts1 == exts2 /\ s1 == s2))
= match exts1 with
  | [] ->
    begin match exts2 with
    | [] -> () //lemma_append_inj empty_bytes s1 empty_bytes s2 //TODO bytes NS 09/27
    | e :: q -> extensionListBytes_cons e q
    end
  | ext1::q1 ->
    extensionListBytes_cons ext1 q1;
    let (ext2::q2) = exts2 in
    let e1 = extensionBytes ext1 in
    let l1 = extensionListBytes q1 in
    //append_assoc e1 l1 s1; //TODO bytes NS 09/27
    let e2 = extensionBytes ext2 in
    let l2 = extensionListBytes q2 in
    extensionListBytes_cons ext2 q2;
    //append_assoc e2 l2 s2; //TODO bytes NS 09/27
    extensionBytes_is_injective ext1 (l1 @| s1) ext2 (l2 @| s2);
    extensionListBytes_is_injective_same_length_out q1 s1 q2 s2

let rec extensionListBytes_is_injective
  (exts1: list extension)
  (exts2: list extension)
: Lemma
  (requires (Bytes.equal (extensionListBytes exts1) (extensionListBytes exts2)))
  (ensures (exts1 == exts2))
= extensionListBytes_is_injective_same_length_out exts1 empty_bytes exts2 empty_bytes

let rec extensionListBytes_same_bindersLen
  (exts1: list extension)
  (s1: bytes)
  (exts2: list extension)
  (s2: bytes)
: Lemma
  (requires (
    let e1 = extensionListBytes exts1 in
    let e2 = extensionListBytes exts2 in (
    Bytes.equal (e1 @| s1) (e2 @| s2) /\ length e1 + bindersLen exts1 == length e2 + bindersLen exts2
  )))
  (ensures (bindersLen exts1 == bindersLen exts2))
= match exts1, exts2 with
  | x1::q1, x2::q2 ->
    extensionListBytes_cons x1 q1;
    let ex1 = extensionBytes x1 in
    let eq1 = extensionListBytes q1 in
    //append_assoc ex1 eq1 s1; //TODO bytes NS 09/27
    extensionListBytes_cons x2 q2;
    let ex2 = extensionBytes x2 in
    let eq2 = extensionListBytes q2 in
    //append_assoc ex2 eq2 s2; //TODO bytes NS 09/27
    extensionBytes_is_injective x1 (eq1 @| s1) x2 (eq2 @| s2);
    if E_pre_shared_key? x1
    then ()
    else begin
      // Seq.lemma_len_append ex1 eq1; //TODO bytes NS 09/27 seems unnecessary
      // Seq.lemma_len_append ex2 eq2; //TODO bytes NS 09/27 seems unnecessary
      extensionListBytes_same_bindersLen q1 s1 q2 s2
    end
  | _ -> ()

let extensionListBytes_is_injective_strong
  (exts1: list extension)
  (s1: bytes)
  (exts2: list extension)
  (s2: bytes)
: Lemma
  (requires (
    let e1 = extensionListBytes exts1 in
    let e2 = extensionListBytes exts2 in (
    Bytes.equal (e1 @| s1) (e2 @| s2) /\ length e1 + bindersLen exts1 == length e2 + bindersLen exts2
  )))
  (ensures (exts1 == exts2 /\ s1 == s2))
= extensionListBytes_same_bindersLen exts1 s1 exts2 s2;
  extensionListBytes_is_injective_same_length_out exts1 s1 exts2 s2

val noExtensions: exts:extensions {exts == []}
let noExtensions =
  lemma_repr_bytes_values (length (extensionListBytes []));
  []

let extensionsBytes exts =
  let b = extensionListBytes exts in
  let binder_len = bindersLen exts in
  lemma_repr_bytes_values (length b + binder_len);
  vlbytes_trunc 2 b binder_len

let extensionsBytes_is_injective_strong
  (exts1:extensions {length (extensionListBytes exts1) + bindersLen exts1 < 65536})
  (s1: bytes)
  (exts2:extensions {length (extensionListBytes exts2) + bindersLen exts2 < 65536})
  (s2: bytes)
: Lemma
  (requires (Bytes.equal (extensionsBytes exts1 @| s1) (extensionsBytes exts2 @| s2)))
  (ensures (exts1 == exts2 /\ s1 == s2))
= let b1 = extensionListBytes exts1 in
  let binder_len1 = bindersLen exts1 in
  lemma_repr_bytes_values (length b1 + binder_len1);
  let b2 = extensionListBytes exts2 in
  let binder_len2 = bindersLen exts2 in
  lemma_repr_bytes_values (length b2 + binder_len2);
  vlbytes_trunc_injective 2 b1 binder_len1 s1 b2 binder_len2 s2;
  extensionListBytes_is_injective_strong exts1 s1 exts2 s2

let extensionsBytes_is_injective
  (ext1: extensions {length (extensionListBytes ext1) + bindersLen ext1 < 65536} )
  (ext2: extensions {length (extensionListBytes ext2) + bindersLen ext2 < 65536} )
: Lemma (requires True)
  (ensures (Bytes.equal (extensionsBytes ext1) (extensionsBytes ext2) ==> ext1 == ext2))
= Classical.move_requires (extensionsBytes_is_injective_strong ext1 empty_bytes ext2) empty_bytes

(*************************************************
 Extension parsing
**************************************************)

private val addOnce: extension -> list extension -> Tot (result (list extension))
let addOnce ext extList =
  if existsb2 sameExt ext extList then
    Error (AD_handshake_failure, perror __SOURCE_FILE__ __LINE__ "Same extension received more than once")
  else
    let res = FStar.List.Tot.append extList [ext] in
    correct res

private let rec parseEcpfList_aux
        : b:bytes -> Tot (result (list point_format)) (decreases (length b))
        = fun b ->
          if b = empty_bytes then Correct []
          else if length b = 0 then error "malformed curve list"
          else
            let u,v = split b 1ul in
            ( match parseEcpfList_aux v with
              | Error z -> Error z
              | Correct l ->
                let cur =
                match u.[0ul] with
                | 0z -> ECP_UNCOMPRESSED
                | _ -> ECP_UNKNOWN(int_of_bytes u) in
                Correct (cur :: l))

val parseEcpfList: bytes -> result (list point_format)
let parseEcpfList b =
    match parseEcpfList_aux b with
    | Error z -> Error z
    | Correct l ->
      if List.Tot.mem ECP_UNCOMPRESSED l
      then correct l
      else error "uncompressed point format not supported"

let parseKeyShare mt data =
  match mt with
  | EM_ClientHello -> CommonDH.parseClientKeyShare data
  | EM_ServerHello -> CommonDH.parseServerKeyShare data
  | EM_HelloRetryRequest -> CommonDH.parseHelloRetryKeyShare data
  | _ -> error "key_share extension cannot appear in this message type"

(* We don't care about duplicates, not formally excluded. *)
#set-options "--lax"

inline_for_extraction
let normallyNone ctor r =
  (ctor r, None)

let parseExtension mt b =
  if length b < 4 then error "extension type: not enough bytes" else
  let head, payload = split b 2ul in
  match vlparse 2 payload with
  | Error (_,s) -> error ("extension: "^s)
  | Correct data -> (
    match cbyte2 head with
    | (0x00z, 0x00z) ->
//      mapResult E_server_name (parseServerName mt data)
      mapResult (normallyNone E_server_name) (parseServerName mt data)

    | (0x00z, 0x0Az) -> // supported groups
      if length data < 2 || length data >= 65538 then error "supported groups" else
      mapResult (normallyNone E_supported_groups) (
        match (CommonDH.parseNamedGroups data) with 
        | Some (x, _) -> Correct x 
        | _ -> error "supported_groups parser error")

    | (0x00z, 13z) -> // sigAlgs
      if length data < 2 || length data >= 65538 then error "supported signature algorithms" else
      mapResult (normallyNone E_signature_algorithms) (TLSConstants.parseSignatureSchemeList data)

    | (0x00z, 50z) -> // sigAlgs_cert
      if length data < 2 || length data >= 65538 then error "supported signature algorithms (cert)" else
      mapResult (normallyNone E_signature_algorithms_cert) (TLSConstants.parseSignatureSchemeList data)

    | (0x00z, 0x10z) -> // application_layer_protocol_negotiation
      if length data < 2 || length data >= 65538 then error "application layer protocol negotiation" else
      mapResult (normallyNone E_alpn) (parseAlpn data)

    | (0x00z, 0x1Az) -> // quic_transport_parameters
      if length data < 2 || length data >= 65538 then error "quic transport parameters" else
      mapResult (normallyNone E_quic_parameters) (parseQuicParameters mt data)

    | (0x00z, 0x23z) -> // session_ticket
      Correct (E_session_ticket data, None)

    | (0x00z, 51z) -> // key share
      mapResult (normallyNone E_key_share) (parseKeyShare mt data)

    | (0x00z, 0x29z) -> // PSK
      if length data < 2 then error "PSK"
      else (match parse_psk mt data with
      | Error z -> Error z
      | Correct (psk, None) -> Correct (E_pre_shared_key psk, None)
      | Correct (psk, Some binders) -> Correct (E_pre_shared_key psk, Some binders))

    | (0x00z, 0x2az) -> // early data
      if length data <> 0 && length data <> 4 then error "early data indication" else
      mapResult (normallyNone E_early_data) (parseEarlyDataIndication data)

    | (0x00z, 0x2bz) ->
      if length data < 2 || length data >= 256 then error "supported versions" else
      mapResult (normallyNone E_supported_versions) (parseSupportedVersions data)

    | (0x00z, 0x2cz) -> // cookie
      if length data <= 2 || length data >= 65538 then error "cookie" else
      Correct (E_cookie data,None)

    | (0x00z, 0x2dz) -> // key ex
      if length data < 2 then error "psk_key_exchange_modes" else
      mapResult (normallyNone E_psk_key_exchange_modes) (parse_client_psk_kexes data)

    | (0x00z, 0x17z) -> // extended ms
      if length data > 0 then error "extended master secret" else
      Correct (E_extended_ms,None)

    | (0x00z, 0x0Bz) -> // ec point format
      if length data < 1 || length data >= 256 then error "ec point format" else (
      lemma_repr_bytes_values (length data);
      match vlparse 1 data with
      | Error z -> Error z
      | Correct ecpfs -> mapResult (normallyNone E_ec_point_format) (parseEcpfList ecpfs))

    | _ -> Correct (E_unknown_extension head data, None))

//17-05-08 TODO precondition on bytes to prove length subtyping on the result
// SI: simplify binder accumulation code. (Binders should be the last in the list.)
private
let rec parseExtensions_aux
        : mt:ext_msg -> b:bytes -> list extension * option binders -> Tot (result (list extension * option binders))
          (decreases (length b))
   = fun mt b (exts, obinders) ->
       if length b >= 4 then
         let ht, b = split b 2ul in
         match vlsplit 2 b with
         | Error(z) -> error "extension length"
         | Correct(ext, bytes) ->
      	   (* assume (Prims.precedes (Prims.LexCons b) (Prims.LexCons (ht @| vlbytes 2 ext))); *)
      	   (match parseExtension mt (ht @| vlbytes 2 ext) with
      	   // SI:
      	     | Correct (ext, Some binders) ->
      	       (match addOnce ext exts with // fails if the extension already is in the list
      	        | Correct exts -> parseExtensions_aux mt bytes (exts, Some binders) // keep the binder we got
      	        | Error z -> Error z)
      	     | Correct (ext, None) ->
      	       (match addOnce ext exts with // fails if the extension already is in the list
       	        | Correct exts -> parseExtensions_aux mt bytes (exts, obinders)  // use binder-so-far.
      	        | Error z -> Error z)
      	     | Error z -> Error z)
       else Correct (exts,obinders)

let parseExtensions mt b =
  if length b < 2 then error "extensions" else
  match vlparse 2 b with
  | Correct b -> parseExtensions_aux mt b ([], None)
  | Error z -> error "extensions"

(* SI: API. Called by HandshakeMessages. *)
// returns either Some,Some or None,
let parseOptExtensions mt data =
  if length data = 0
  then Correct (None,None)
  else (
    match parseExtensions mt data with
    | Error z -> Error z
    | Correct (ee,obinders) -> Correct (Some ee, obinders))
#reset-options

(*************************************************
 Other extension functionality
 *************************************************)

(* JK: Need to get rid of such functions *)
private let rec list_valid_cs_is_list_cs (l:valid_cipher_suites): list cipherSuite =
  match l with
  | [] -> []
  | hd :: tl -> hd :: list_valid_cs_is_list_cs tl

#set-options "--lax"
private let rec list_valid_ng_is_list_ng (l:CommonDH.supportedNamedGroups) : CommonDH.namedGroups =
  match l with
  | [] -> []
  | hd :: tl -> hd :: list_valid_ng_is_list_ng tl
#reset-options


(* SI: API. Called by Nego. *)
(* RFC 4.2:
When multiple extensions of different types are present, the
extensions MAY appear in any order, with the exception of
“pre_shared_key” Section 4.2.10 which MUST be the last extension in
the ClientHello. There MUST NOT be more than one extension of the same
type in a given extension block.

RFC 8.2. ClientHello msg must:
If not containing a “pre_shared_key” extension, it MUST contain both a
“signature_algorithms” extension and a “supported_groups” extension.
If containing a “supported_groups” extension, it MUST also contain a
“key_share” extension, and vice versa. An empty KeyShare.client_shares
vector is permitted.

*)
#set-options "--lax"
<<<<<<< HEAD
val prepareExtensions:
  protocolVersion ->
  protocolVersion ->
  k:valid_cipher_suites{List.Tot.length k < 256} ->
  option bytes -> // SNI
  option alpn -> // ALPN
  option quicParameters ->
  bool -> // EMS
  bool ->
  bool -> // EDI (Nego checks that PSK is compatible)
  option bytes -> // session_ticket
  signatureSchemeList ->
  CommonDH.supportedNamedGroups ->
  option (cVerifyData * sVerifyData) ->
  option CommonDH.keyShare ->
  list (PSK.pskid * pskInfo) ->
  l:list extension{List.Tot.length l < 256}
(* SI: implement this using prep combinators, of type exts->data->exts, per ext group.
=======
(* SI: implement prepareExtensions prep combinators, of type exts->data->exts, per ext group.
>>>>>>> 29baac00
   For instance, PSK, HS, etc extensions should all be done in one function each.
   This seems to make this prepareExtensions more modular. *)

// We define these functions at top-level so that Kremlin can compute their pointers
// when passed to higher-order functions.
// REMARK: could use __proj__MkpskInfo__item__allow_psk_resumption, but it's a mouthful.
private let allow_psk_resumption x = x.allow_psk_resumption
private let allow_dhe_resumption x = x.allow_dhe_resumption
private let allow_resumption ((_,x):PSK.pskid * pskInfo) =
  x.allow_psk_resumption || x.allow_dhe_resumption
private let send_supported_groups cs = isDHECipherSuite cs || CipherSuite13? cs
private let add_default_obfuscated_age (x:bytes) = x, PSK.default_obfuscated_age
private let compute_binder_len (ctr:nat) (pski:pskInfo) =
  let h = PSK.pskInfo_hash pski in
  ctr + 1 + Hashing.Spec.tagLen h

let prepareExtensions minpv pv cs host alps qp ems sren edi ticket sigAlgs namedGroups ri ks psks =
    let res = [] in
    (* Always send supported extensions.
       The configuration options will influence how strict the tests will be *)
    (* let cri = *)
    (*    match ri with *)
    (*    | None -> FirstConnection *)
    (*    | Some (cvd, svd) -> ClientRenegotiationInfo cvd in *)
    (* let res = [E_renegotiation_info(cri)] in *)
    let res =
      match minpv, pv with
      | TLS_1p3, TLS_1p3 -> E_supported_versions (ClientPV [TLS_1p3]) :: res
      | TLS_1p2, TLS_1p3 -> E_supported_versions (ClientPV [TLS_1p3; TLS_1p2]) :: res
      // REMARK: The case below is not mandatory. This behaviour should be configurable
      // | TLS_1p2, TLS_1p2 -> E_supported_versions [TLS_1p2] :: res
      | _ -> res
    in
    let res =
      match pv, ks with
      | TLS_1p3, Some ks -> E_key_share ks::res
      | _,_ -> res
    in
    let res =
      match host with
      | Some dns -> E_server_name [SNI_DNS dns] :: res
      | None -> res
    in
    let res =
      match alps with
      | Some al -> E_alpn al :: res
      | None -> res
    in
    let res =
      match qp with
      | Some qp -> E_quic_parameters qp :: res
      | None -> res
    in
    let res =
      match ticket with
      | Some t -> E_session_ticket t :: res
      | None -> res
    in
    // Include extended_master_secret when resuming
    let res = if ems then E_extended_ms :: res else res in
    // TLS 1.3#23: we never include signature_algorithms_cert, as it
    // is not yet enabled in our API; hence sigAlgs are used both for
    // TLS signing and certificate signing.
    let res = E_signature_algorithms sigAlgs :: res in
    let res =
      if List.Tot.existsb isECDHECipherSuite (list_valid_cs_is_list_cs cs) then
	      E_ec_point_format [ECP_UNCOMPRESSED] :: res
      else res
    in
    let res =
      if List.Tot.existsb send_supported_groups (list_valid_cs_is_list_cs cs) then
        E_supported_groups (list_valid_ng_is_list_ng namedGroups) :: res
      else res
    in
    let res =
      match pv with
      | TLS_1p3 ->
        if List.Tot.filter allow_resumption psks <> [] then
          let (pskids, pskinfos) : list PSK.pskid * list pskInfo = List.Tot.split psks in
          let psk_kex = [] in
          let psk_kex =
            if List.Tot.existsb allow_psk_resumption pskinfos
            then PSK_KE :: psk_kex else psk_kex in
          let psk_kex =
            if List.Tot.existsb allow_dhe_resumption pskinfos
            then PSK_DHE_KE :: psk_kex else psk_kex in
          let res = E_psk_key_exchange_modes psk_kex :: res in
          let binder_len = List.Tot.fold_left compute_binder_len 0 pskinfos in
          let pskidentities = List.Tot.map add_default_obfuscated_age pskids in
          let res =
            if edi then (E_early_data None) :: res
            else res in
          E_pre_shared_key (ClientPSK pskidentities binder_len) :: res // MUST BE LAST
        else
          E_psk_key_exchange_modes [PSK_KE; PSK_DHE_KE] :: res
      | _ -> res
    in
    let res = List.Tot.rev res in
    assume (List.Tot.length res < 256);  // JK: Specs in type config in TLSInfo unsufficient
    res
#reset-options

(*
// TODO the code above is too restrictive, should support further extensions
// TODO we need an inverse; broken due to extension ordering. Use pure views instead?
val matchExtensions: list extension{List.Tot.length l < 256} -> Tot (
  protocolVersion *
  k:valid_cipher_suites{List.Tot.length k < 256} *
  bool *
  bool *
  list signatureScheme -> list (x:namedGroup{SEC? x \/ FFDHE? x}) *
  option (cVerifyData * sVerifyData) *
  option CommonDH.keyShare )
let matchExtensions ext = admit()

let prepareExtensions_inverse pv cs sres sren sigAlgs namedGroups ri ks:
  Lemma(
    matchExtensions (prepareExtensions pv cs sres sren sigAlgs namedGroups ri ks) =
    (pv, cs, sres, sren, sigAlgs, namedGroups, ri, ks)) = ()
*)

(*************************************************
 SI:
 The rest of the code might be dead.
 Some of the it is called by Nego, but it might be that
 it needs to move to Nego.
 *************************************************)

(* SI: is renego deadcode? *)
(*
type renegotiationInfo =
  | FirstConnection
  | ClientRenegotiationInfo of (cVerifyData)
  | ServerRenegotiationInfo of (cVerifyData * sVerifyData)

val renegotiationInfoBytes: renegotiationInfo -> Tot bytes
let renegotiationInfoBytes ri =
  match ri with
  | FirstConnection ->
    lemma_repr_bytes_values 0;
    vlbytes 1 empty_bytes
  | ClientRenegotiationInfo(cvd) ->
    lemma_repr_bytes_values (length cvd);
    vlbytes 1 cvd
  | ServerRenegotiationInfo(cvd, svd) ->
    lemma_repr_bytes_values (length (cvd @| svd));
    vlbytes 1 (cvd @| svd)

val parseRenegotiationInfo: pinverse_t renegotiationInfoBytes
let parseRenegotiationInfo b =
  if length b >= 1 then
    match vlparse 1 b with
    | Correct(payload) ->
	let (len, _) = split b 1 in
	(match int_of_bytes len with
	| 0 -> Correct (FirstConnection)
	| 12 | 36 -> Correct (ClientRenegotiationInfo payload) // TLS 1.2 / SSLv3 client verify data sizes
	| 24 -> // TLS 1.2 case
	    let cvd, svd = split payload 12 in
	    Correct (ServerRenegotiationInfo (cvd, svd))
	| 72 -> // SSLv3
	    let cvd, svd = split payload 36 in
	    Correct (ServerRenegotiationInfo (cvd, svd))
	| _ -> Error (AD_decode_error, perror __SOURCE_FILE__ __LINE__ "Inappropriate length for renegotiation info data (expected 12/24 for client/server in TLS1.x, 36/72 for SSL3"))
    | Error z -> Error(AD_decode_error, perror __SOURCE_FILE__ __LINE__ "Failed to parse renegotiation info length")
  else Error (AD_decode_error, perror __SOURCE_FILE__ __LINE__ "Renegotiation info bytes are too short")
*)

(* JP: manual hoisting *)
let rec containsExt (l: list extension) (ext: extension): bool =
  match l with
  | [] -> false
  | ext' :: l' -> sameExt ext ext' || containsExt l' ext

(* TODO (adl):
   The negotiation of renegotiation indication is incorrect,
   Needs to be consistent with clientToNegotiatedExtension
*)
#set-options "--lax"
private val serverToNegotiatedExtension:
  config ->
  list extension ->
  cipherSuite ->
  option (cVerifyData * sVerifyData) ->
  bool ->
  result protocolVersion ->
  extension ->
  result protocolVersion
let serverToNegotiatedExtension cfg cExtL cs ri resuming res sExt =
  match res with
  | Error z -> Error z
  | Correct pv0 ->
    if not (TLSConstants.exists_b_aux sExt sameExt cExtL) then
      Error(AD_unsupported_extension, perror __SOURCE_FILE__ __LINE__ "server sent an unexpected extension")
    else match sExt with
    (*
    | E_renegotiation_info sri ->
      if List.Tot.existsb E_renegotiation_info? cExtL then
      begin
      match sri, replace_subtyping ri with
      | FirstConnection, None -> correct ()
      | ServerRenegotiationInfo(cvds,svds), Some(cvdc, svdc) ->
        if equalBytes cvdc cvds && equalBytes svdc svds then
          correct l
        else
          Error(AD_handshake_failure, perror __SOURCE_FILE__ __LINE__ "Mismatch in contents of renegotiation indication")
      | _ -> Error(AD_handshake_failure, perror __SOURCE_FILE__ __LINE__ "Detected a renegotiation attack")
      end
      *)
    | E_supported_versions v ->
      (match pv0, v with
      | _, ClientPV _ -> Error(AD_illegal_parameter, perror __SOURCE_FILE__ __LINE__ "list of protocol versions in ServerHello")
      | TLS_1p2, ServerPV pv -> correct pv
      | _ -> Error(AD_illegal_parameter, perror __SOURCE_FILE__ __LINE__ "failed extension-based version negotiation"))
    | E_server_name _ ->
      // RFC 6066, bottom of page 6
      //When resuming a session, the server MUST NOT include a server_name extension in the server hello
      if resuming then Error(AD_unsupported_extension, perror __SOURCE_FILE__ __LINE__ "server sent SNI acknowledge in resumption")
      else res
    | E_session_ticket _ -> res
    | E_alpn sal -> if List.Tot.length sal = 1 then res
      else Error(AD_illegal_parameter, perror __SOURCE_FILE__ __LINE__ "Multiple ALPN selected by server")
    | E_quic_parameters (QuicParametersServer _ _ _) -> res
    | E_extended_ms -> res
    | E_ec_point_format spf -> res // Can be sent in resumption, apparently (RFC 4492, 5.2)
    | E_key_share (CommonDH.ServerKeyShare sks) -> res
    | E_pre_shared_key (ServerPSK pski) -> res // bound check in Nego
    | E_supported_groups named_group_list ->
      if resuming then Error(AD_unsupported_extension, perror __SOURCE_FILE__ __LINE__ "server sent supported groups in resumption")
      else res
    | e ->
      Error(AD_handshake_failure, perror __SOURCE_FILE__ __LINE__ ("unhandled server extension: "^(string_of_extension e)))

private
let rec serverToNegotiatedExtensions_aux cfg cExtL cs ri resuming rpv sExtL =
  match sExtL with
  | [] -> rpv
  | hd::tl ->
    match serverToNegotiatedExtension cfg cExtL cs ri resuming rpv hd with
    | Error z -> Error z
    | rpv ->
      serverToNegotiatedExtensions_aux cfg cExtL cs ri resuming rpv tl

let negotiateClientExtensions pv cfg cExtL sExtL cs ri resuming =
  match pv, cExtL, sExtL with
  | SSL_3p0, _, None -> Correct (SSL_3p0)
  | SSL_3p0, _, Some _ -> Error(AD_internal_error, perror __SOURCE_FILE__ __LINE__ "Received extensions in SSL 3.0 ServerHello")
  | _, None, _ -> Error(AD_internal_error, perror __SOURCE_FILE__ __LINE__ "negotiation failed: missing extensions in TLS ClientHello (shouldn't happen)")
  | pv, _, None -> if pv <> TLS_1p3 then Correct (pv) else Error(AD_internal_error, perror __SOURCE_FILE__ __LINE__ "Cannot negotiate TLS 1.3 explicitly")
  | pv, Some cExtL, Some sExtL ->
    serverToNegotiatedExtensions_aux cfg cExtL cs ri resuming (correct pv) sExtL

#reset-options

private val clientToServerExtension: protocolVersion
  -> config
  -> cipherSuite
  -> option (cVerifyData * sVerifyData)
  -> option nat // PSK index
  -> option CommonDH.keyShare
  -> bool
  -> extension
  -> option extension
let clientToServerExtension pv cfg cs ri pski ks resuming cext =
  match cext with
  | E_supported_versions _ ->
    if pv = TLS_1p3 then Some (E_supported_versions (ServerPV pv))
    else None
  | E_key_share _ ->
    if pv = TLS_1p3 then Option.mapTot E_key_share ks // ks should be in one of client's groups
    else None
  | E_alpn cal ->
    (match cfg.alpn with
    | None -> None
    | Some sal ->
      let common = TLSConstants.filter_aux sal TLSConstants.mem_rev cal in
      match common with
      | a :: _ -> Some (E_alpn [a])
      | _ -> None)
  | E_quic_parameters (QuicParametersClient qvi qp) ->
    (match cfg.quic_parameters, pv with
    | Some (sqvl, sqp), TLS_1p3 ->
      let qvn =
        if List.Tot.mem qvi sqvl then qvi
        else List.Tot.hd sqvl in
      Some (E_quic_parameters (QuicParametersServer qvn sqvl sqp))
    | _ -> None)
  | E_server_name server_name_list ->
    if resuming then None // RFC 6066 page 6
    else
      (match List.Tot.tryFind SNI_DNS? server_name_list with
      | Some name -> Some (E_server_name []) // Acknowledge client's choice
      | _ -> None)
  | E_extended_ms ->
    if pv = TLS_1p3 || not cfg.extended_master_secret then None
    else Some E_extended_ms
  | E_ec_point_format ec_point_format_list -> // REMARK: ignores client's list
    if pv = TLS_1p3 then None // No ec_point_format in TLS 1.3
    else Some (E_ec_point_format [ECP_UNCOMPRESSED])
  | E_pre_shared_key _ ->
    if pski = None || pv <> TLS_1p3 then None
    else
      let x = Some?.v pski in
      begin
        assume (x < 65536);
        Some (E_pre_shared_key (ServerPSK (UInt16.uint_to_t x)))
      end
  | E_supported_groups named_group_list ->
    if pv = TLS_1p3 then
      // REMARK: Purely informative, can only appear in EncryptedExtensions
      Some (E_supported_groups (list_valid_ng_is_list_ng cfg.named_groups))
    else None
  | E_early_data b -> // EE
    if Some? cfg.max_early_data && pski = Some 0 then Some (E_early_data None) else None
  | E_session_ticket b ->
     if pv = TLS_1p3 || not cfg.enable_tickets then None
     else Some (E_session_ticket empty_bytes) // TODO we may not always want to refresh the ticket
  | _ -> None

(* SI: API. Called by Handshake. *)
let rec choose_clientToServerExtension pv cfg cs ri pski ks resuming cExtL =
  match cExtL with
  | [] -> []
  | hd::cExtL ->
    match clientToServerExtension pv cfg cs ri pski ks resuming hd with
    | None -> choose_clientToServerExtension pv cfg cs ri pski ks resuming cExtL
    | Some e -> e::choose_clientToServerExtension pv cfg cs ri pski ks resuming cExtL

let negotiateServerExtensions pv cExtL csl cfg cs ri pski ks resuming =
   match cExtL with
   | Some cExtL ->
     let sexts = choose_clientToServerExtension pv cfg cs ri pski ks resuming cExtL in
     Correct (Some sexts)
   | None ->
     begin
     match pv with
(* SI: deadcode ?
       | SSL_3p0 ->
          let cre =
              if contains_TLS_EMPTY_RENEGOTIATION_INFO_SCSV (list_valid_cs_is_list_cs csl) then
                 Some [E_renegotiation_info (FirstConnection)] //, {ne_default with ne_secure_renegotiation = RI_Valid})
              else None //, ne_default in
          in Correct cre
*)
     | _ ->
       Error(AD_internal_error, perror __SOURCE_FILE__ __LINE__ "No extensions in ClientHello")
     end

// https://tools.ietf.org/html/rfc5246#section-7.4.1.4.1
private val default_signatureScheme_fromSig: protocolVersion -> sigAlg ->
  ML (l:list signatureScheme{List.Tot.length l == 1})
let default_signatureScheme_fromSig pv sigAlg =
  let open CoreCrypto in
  let open Hashing.Spec in
  match sigAlg with
  | RSASIG ->
    begin
    match pv with
    | TLS_1p2 -> [ RSA_PKCS1_SHA1 ]
    | TLS_1p0 | TLS_1p1 | SSL_3p0 -> [ RSA_PKCS1_SHA1 ] // was MD5SHA1
    | TLS_1p3 -> unexpected "[default_signatureScheme_fromSig] invoked on TLS 1.3"
    end
  | ECDSA -> [ ECDSA_SHA1 ]
  | _ -> unexpected "[default_signatureScheme_fromSig] invoked on an invalid signature algorithm"

(* SI: API. Called by HandshakeMessages. *)
let default_signatureScheme pv cs =
  default_signatureScheme_fromSig pv (sigAlg_of_ciphersuite cs)<|MERGE_RESOLUTION|>--- conflicted
+++ resolved
@@ -582,42 +582,6 @@
       Error(AD_decode_error, perror __SOURCE_FILE__ __LINE__ "Failed to parse SNI list")
   | _ -> error "SNI extension cannot appear in this message type"
 
-<<<<<<< HEAD
-// ExtensionType and Extension Table in https://tlswg.github.io/tls13-spec/#rfc.section.4.2.
-// M=Mandatory, AF=mandatory for Application Features in https://tlswg.github.io/tls13-spec/#rfc.section.8.2.
-noeq type extension' (p: (lbytes 2 -> GTot Type0)) =
-  | E_server_name of list serverName (* M, AF *) (* RFC 6066 *)
-  | E_supported_groups of CommonDH.supportedNamedGroups (* M, AF *) (* RFC 7919 *)
-  | E_signature_algorithms of signatureSchemeList (* M, AF *) (* RFC 5246 *)
-  | E_signature_algorithms_cert of signatureSchemeList (* TLS 1.3#23 addition; TLS 1.2 should also support it *)
-  | E_key_share of CommonDH.keyShare (* M, AF *)
-  | E_pre_shared_key of psk (* M, AF *)
-  | E_session_ticket of bytes
-  | E_early_data of earlyDataIndication
-  | E_supported_versions of protocol_versions   (* M, AF *)
-  | E_cookie of b:bytes {0 < length b /\ length b < 65536}  (* M *)
-  | E_psk_key_exchange_modes of client_psk_kexes (* client-only; mandatory when proposing PSKs *)
-  | E_extended_ms
-  | E_ec_point_format of list point_format
-  | E_alpn of alpn
-  | E_quic_parameters of quicParameters
-  | E_unknown_extension of ((x: lbytes 2 {p x}) * bytes) (* header, payload *)
-(*
-We do not yet support the extensions below (authenticated but ignored)
-  | E_max_fragment_length
-  | E_status_request
-  | E_use_srtp
-  | E_heartbeat
-  | E_signed_certifcate_timestamp
-  | E_client_certificate_type
-  | E_server_certificate_type
-  | E_certificate_authorities
-  | E_oid_filters
-  | E_post_handshake_auth
-  | E_renegotiation_info of renegotiationInfo
-*)
-=======
->>>>>>> 29baac00
 
 let bindersLen (#p: (lbytes 2 -> GTot Type0)) (el: list (extension' p)) : nat =
   match List.Tot.find E_pre_shared_key? el with
@@ -1212,28 +1176,7 @@
 
 *)
 #set-options "--lax"
-<<<<<<< HEAD
-val prepareExtensions:
-  protocolVersion ->
-  protocolVersion ->
-  k:valid_cipher_suites{List.Tot.length k < 256} ->
-  option bytes -> // SNI
-  option alpn -> // ALPN
-  option quicParameters ->
-  bool -> // EMS
-  bool ->
-  bool -> // EDI (Nego checks that PSK is compatible)
-  option bytes -> // session_ticket
-  signatureSchemeList ->
-  CommonDH.supportedNamedGroups ->
-  option (cVerifyData * sVerifyData) ->
-  option CommonDH.keyShare ->
-  list (PSK.pskid * pskInfo) ->
-  l:list extension{List.Tot.length l < 256}
-(* SI: implement this using prep combinators, of type exts->data->exts, per ext group.
-=======
 (* SI: implement prepareExtensions prep combinators, of type exts->data->exts, per ext group.
->>>>>>> 29baac00
    For instance, PSK, HS, etc extensions should all be done in one function each.
    This seems to make this prepareExtensions more modular. *)
 
