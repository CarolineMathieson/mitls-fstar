# Note: please backport any changes here to ../Kremlin-Library/Makefile

UNAME		= $(shell uname)
MARCH		?= x86_64

MITLS_HOME 	?= ../../../..
MLCRYPTO_HOME	?= ../../../../../MLCrypto

ifeq ($(OS),Windows_NT)
  PATH := $(MITLS_HOME)/src/pki:$(PATH)
  SO = dll
  CC ?= x86_64-w64-mingw32-gcc
  export PATH
else ifeq ($(UNAME),Darwin)
  VARIANT = -Darwin
  DYLD_LIBRARY_PATH := $(MITLS_HOME)/src/pki:$(DYLD_LIBRARY_PATH)
  SO = so
  export DYLD_LIBRARY_PATH
else ifeq ($(UNAME),Linux)
  VARIANT = -Linux
  LD_LIBRARY_PATH := $(MITLS_HOME)/src/pki:$(LD_LIBRARY_PATH)
  LDOPTS := -lpthread $(LDOPTS)
  SO = so
  export LD_LIBRARY_PATH
endif

ifeq (,$(wildcard $(MITLS_HOME)/src/pki/libmipki.$(SO)))
  $(error MITLS_HOME is $(MITLS_HOME) and I cannot find $(MITLS_HOME)/src/pki/libmipki.$(SO) -- please run make in $(MITLS_HOME)/src/pki)
endif

<<<<<<< HEAD
=======
ifndef NO_OPENSSL
ifeq ($(OS),Windows_NT)
  PATH := $(MLCRYPTO_HOME)/openssl:$(PATH)
else ifeq ($(UNAME),Darwin)
  DYLD_LIBRARY_PATH := $(MLCRYPTO_HOME)/openssl:$(DYLD_LIBRARY_PATH)
else
  LD_LIBRARY_PATH := $(MLCRYPTO_HOME)/openssl:$(LD_LIBRARY_PATH)
endif
endif

>>>>>>> a1bd8c4b
INCLUDE_DIRS 	= secure kremlib include stub vale curve pki ffi .

# ls *.c */*.c | sed 's/\.c//g' >> Makefile
# then: remove Crypto_AEAD_Main because of the hacl_provider hack
# then: remove Crypto_Symmetric_Bytes
FILES 		= Cert C_Loops_Spec_Loops CommonDH CoreCrypto \
  Crypto_AEAD_Crypto_Symmetric_Buffer_Utils_Crypto_Plain Crypto_Indexing \
  CryptoTypes curve/Curve25519 DHGroup ECGroup Extensions Flag Flags FStar \
  HaclProvider Hashing_Spec kremlib/kremdate kremlib/kremstr kremlinit \
  LowCProvider Nonce Parse PMS Prims PSK RSAKey \
  secure/Crypto_HKDF_Crypto_HMAC \
  Specializations_Providers_AEAD stub/mipki_wrapper stub/core_crypto stub/hacl_aead \
  stub/hacl_provider Test_Main TLSConstants TLS_Curve25519 TLSError TLSInfo \
  TLSInfoFlags vale/sha256_main_i vale/vale_aes_glue vale/Vale_Hash_SHA2_256

CFLAGS := $(addprefix -I,$(INCLUDE_DIRS)) $(CFLAGS) -Wall -Werror \
  -Wno-unused-variable -Wno-parentheses -Wno-unknown-warning-option \
  -Wno-unused-but-set-variable -Wno-infinite-recursion -g -fwrapv -fstack-check \
  -D_BSD_SOURCE -D_DEFAULT_SOURCE -D__USE_MINGW_ANSI_STDIO \
  -Wno-missing-braces

ifndef NO_OPENSSL
CFLAGS += -I$(MLCRYPTO_HOME)/openssl/include
LDOPTS += -L$(MLCRYPTO_HOME)/openssl -lcrypto -lssl
else
CFLAGS += -DNO_OPENSSL
endif

all: test.exe

-include .depend

.depend:
	$(CC) $(CFLAGS) -MM $(addsuffix .c,$(FILES)) > $@

test.exe: $(addsuffix .o,$(FILES)) vale/sha256-$(MARCH)$(VARIANT).o vale/aes-$(MARCH)$(VARIANT).o
	$(CC) $^ -o $@ -lmipki $(LDOPTS) -L$(MITLS_HOME)/src/pki

test: all
	./test.exe<|MERGE_RESOLUTION|>--- conflicted
+++ resolved
@@ -28,8 +28,6 @@
   $(error MITLS_HOME is $(MITLS_HOME) and I cannot find $(MITLS_HOME)/src/pki/libmipki.$(SO) -- please run make in $(MITLS_HOME)/src/pki)
 endif
 
-<<<<<<< HEAD
-=======
 ifndef NO_OPENSSL
 ifeq ($(OS),Windows_NT)
   PATH := $(MLCRYPTO_HOME)/openssl:$(PATH)
@@ -40,7 +38,6 @@
 endif
 endif
 
->>>>>>> a1bd8c4b
 INCLUDE_DIRS 	= secure kremlib include stub vale curve pki ffi .
 
 # ls *.c */*.c | sed 's/\.c//g' >> Makefile
