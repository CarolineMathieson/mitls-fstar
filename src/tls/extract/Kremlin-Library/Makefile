--- conflicted
+++ resolved
@@ -59,12 +59,7 @@
   secure/Crypto_HKDF_Crypto_HMAC \
   Specializations_Providers_AEAD StAE StatefulLHAE \
   StatefulPlain StreamAE StreamDeltas StreamPlain stub/mipki_wrapper stub/core_crypto stub/hacl_aead \
-<<<<<<< HEAD
-  stub/hacl_provider \
-  Ticket TLS TLSConstants TLS_Curve25519 TLSError TLSInfo \ 
-=======
   stub/hacl_provider Ticket TLS TLSConstants TLS_Curve25519 TLSError TLSInfo \
->>>>>>> f5547ddc
   TLSInfoFlags TLSPRF Transport vale/sha256_main_i vale/vale_aes_glue \
   vale/Vale_Hash_SHA2_256 stub/mitlsffi
 
