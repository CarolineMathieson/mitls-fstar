--- conflicted
+++ resolved
@@ -184,11 +184,7 @@
                 /\ sel h1 wr.seqn = sel h0 wr.seqn + 1
                 /\ Wider (Range.cipherRangeClass i (length c)) rg
                 /\ sel h1 wr.log = snoc (sel h0 wr.log) (Entry c ad f)))
-<<<<<<< HEAD
-let encrypt i ad rg (State #region #peer_region log seqn key) f =
-=======
 let encrypt i ad rg (State log seqn key) f =
->>>>>>> 87e1316a
   let n = !seqn in
   let l= !log in
   let ad' = LHAEPlain.makeAD i n ad in
