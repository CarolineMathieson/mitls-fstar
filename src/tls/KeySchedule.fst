module KeySchedule
(*the top level key schedule module, it should not expose secrets to Handshake *)

(* the goal is to keep ephemerals like eph_s and eph_c as currently defined 
   in Handshake local *)

open FStar.Heap
open FStar.HyperHeap
open FStar.Seq
open FStar.SeqProperties
open FStar.Set  

open Platform.Bytes
open Platform.Error
open TLSError
open TLSConstants
open TLSExtensions
open TLSInfo
open Range
open HandshakeMessages
open StatefulLHAE
open HKDF
<<<<<<< HEAD
open Negotiation // We only depend minimally on Nego
open Epochs	 // We only depend minimally on Epochs 
=======
open PSK

module MM = MonotoneMap
module MR = FStar.Monotonic.RRef
module HH = FStar.HyperHeap

(*
let secretLabel = function
  | EarlySecret _ _ -> "early traffic secret"
  | HandshakeSecret _ _ -> "handshake traffic secret"
  | ApplicationSecret _ _ -> "application traffic secret"
  | ResumptionSecret _ _ -> "resumption master secret"
  | ExporterSecret _ _ -> "exporter master secret"
*)

let keyLabel = function
  | EarlyTrafficKey _ _ -> "early traffic key expansion"
  | EarlyApplicationDataKey _ _ -> "early application data key expansion"
  | HandshakeKey _ _ _ -> "handshake key expansion"
  | ApplicationDataKey _ _ _ -> "application data key expansion"
  | ApplicationRekey _ _ -> "application data key expansion"

(***********************************************************
     Internal (resumption) PSKs, indexed by rmsId
************************************************************)


(********************************************
*    Resumption PSK is disabled for now     *
*********************************************

abstract type res_psk (i:rmsId) =
  b:bytes{exists i.{:pattern index b i} index b i <> 0z}

abstract type res_context (i:rmsId) =
  b:bytes{length b = CoreCrypto.hashSize (rmsId_hash i)}

private type res_psk_entry (i:rmsId) =
  (res_psk i) * (res_context i) * ctx:psk_context * leaked:(rref tls_tables_region bool)

let res_psk_injective (m:MM.map' rmsId res_psk_entry) =
  forall i1 i2.{:pattern (MM.sel m i1); (MM.sel m i2)}
       i1 = i2 <==> (match MM.sel m i1, MM.sel m i2 with
                  | Some (psk1, _, _, _), Some (psk2, _, _, _) -> b2t (equalBytes psk1 psk2)
                  | _ -> True)

let res_psk_table : MM.t tls_tables_region rmsId res_psk_entry res_psk_injective =
  MM.alloc #TLSConstants.tls_tables_region #rmsId #res_psk_entry #res_psk_injective

let registered_res_psk (i:rmsId) (h:HH.t) =
  b2t (is_Some (MM.sel (MR.m_sel h res_psk_table) i))

let res_psk_context (i:rmsId{registered_res_psk i}) =
  let (_, _, c, _) = Some.v (MM.sel res_psk_table i) in c

private let res_psk_value (i:rmsId{registered_res_psk i}) =
  let (psk, _, _, _) = Some.v (MM.sel res_psk_table i) in psk


**)

// PSK (internal/external multiplex, abstract)
// Note that application PSK is externally defined but should
// be idealized together with KS
abstract let psk (i:esId) =
  b:bytes{length b = CoreCrypto.hashSize (esId_hash i)}

// Total by construction
let get_psk_context (i:esId) =
  match i with
//  | ResumptionPSK i -> res_psk_context i
  | ApplicationPSK pskid _ -> app_psk_context pskid
     

// Total by construction
private let get_psk (i:esId) =
  match i with
//  | ResumptionPSK i -> res_psk_value i
  | ApplicationPSK pskid _ ->
     let p : psk i = app_psk_value pskid in p

// Agile "0" hash
private let zH h =
  let hL = CoreCrypto.hashSize h in
  let zeroes = Platform.Bytes.abytes (String.make hL (Char.char_of_int 0)) in
  CoreCrypto.hash h zeroes

// Resumption context
let esId_rc (i:esId) =
  match i with
//  | ResumptionPSK i ->
//    let (_, rc, _, _) = Some.v (MM.sel res_psk_table i) in rc
  | ApplicationPSK pskid h -> zH h //(esId_hash i)

let hsId_rc = function
  | HSID_DHE h _ _ -> zH h
  | HSID_PSK i | HSID_PSK_DHE i _ _ -> esId_rc i

let asId_rc = function
  | ASID hsId -> hsId_rc hsId

// miTLS 0.9:
// ==========
// PRF (type pms) -> TLSInfo (type id) -> KEF (extract pms)
//                     \ StatefulLHAE (coerce id) / 
// TODO rework old 1.2 types
type ms = bytes
type pms = bytes 
>>>>>>> 4519adca

// Early secret (abstract)
abstract type es (i:esId) =
  b:bytes{length b = CoreCrypto.hashSize (esId_hash i)}

// Handshake secret (abstract)
abstract type hs (i:hsId) =
  b:bytes{length b = CoreCrypto.hashSize (hsId_hash i)}

abstract type fink (i:finishedId) =
  b:bytes{length b = CoreCrypto.hashSize (finishedId_hash i)}

// TLS 1.3 master secret (abstract)
abstract type ams (i:asId) =
  b:bytes{length b = CoreCrypto.hashSize (asId_hash i)}

abstract type rekey_secret (i:rekeyId) =
  b:bytes{length b = CoreCrypto.hashSize (rekeyId_hash i)}

abstract type rms (i:rmsId) =
  b:bytes{length b = CoreCrypto.hashSize (rmsId_hash i)}

type ems (i:exportId) =
  b:bytes{length b = CoreCrypto.hashSize (exportId_hash i)}

// TODO this is superseeded by StAE.state i
// but I'm waiting for it to be tester to switch over
// TODO use the newer index types
type recordInstance =
| StAEInstance: #id:StreamAE.id -> StreamAE.reader id -> StreamAE.writer id -> recordInstance
| StLHAEInstance: #id:StatefulLHAE.id -> StatefulLHAE.reader id -> StatefulLHAE.writer id -> recordInstance

// Placeholder until new indexes are propagated outside KS
let badid ae h writer : TLSInfo.id = {
    msId = noMsId;
    kdfAlg = PRF_SSL3_nested;
    pv = TLS_1p3;
    aeAlg = (AEAD ae h);
    csrConn = bytes_of_hex "";
    ext = {
      ne_extended_ms = false;
      ne_extended_padding = false;
      ne_secure_renegotiation = RI_Unsupported;
      ne_supported_groups = None;
      ne_supported_point_formats = None;
      ne_server_names = None;
      ne_signature_algorithms = None;
      ne_keyShare = None
    };
    writer = writer
  }

// Note from old miTLS (in TLSInfo.fst)
// type id = {
//  msId   : msId;            // the index of the master secret used for key derivation
//  kdfAlg : kdfAlg_t;          // the KDF algorithm used for key derivation
//  pv     : protocolVersion; // should be part of aeAlg
//  aeAlg  : aeAlg;           // the authenticated-encryption algorithms
//  csrConn: csRands;         // the client-server random of the connection
//  ext: negotiatedExtensions;// the extensions negotiated for the current session
//  writer : role             // the role of the writer
//  }

type ks_alpha12 = pv:protocolVersion * cs:cipherSuite * ems:bool
type ks_alpha13 = ae:aeadAlg * h:CoreCrypto.hash_alg

type ks_client_state =
| C_Init: cr:random -> ks_client_state
| C_12_Resume_CH: cr:random -> si:sessionInfo -> msId:TLSInfo.msId -> ms:ms -> ks_client_state
| C_12_Full_CH: cr:random -> ks_client_state
| C_12_wait_MS: csr:csRands -> alpha:ks_alpha12 -> id:TLSInfo.pmsId -> pms:pms -> ks_client_state
| C_12_has_MS: csr:csRands -> alpha:ks_alpha12 -> id:TLSInfo.msId -> ms:ms -> ks_client_state
| C_13_wait_CH: cr:random -> i:esId -> gs:list (namedGroup * CommonDH.key) -> ks_client_state
| C_13_wait_SH: cr:random -> es:option (| i:esId & es i |) -> cfk0:option (| i:finishedId & fink i |) -> gs:list (namedGroup * CommonDH.key) -> ks_client_state
| C_13_wait_SF: alpha:ks_alpha13 -> (| i:finishedId & cfk:fink i |) -> (| i:finishedId & sfk:fink i |) -> (| i:asId & ams:ams i |) -> ks_client_state
| C_13_wait_CF: alpha:ks_alpha13 -> (| i:finishedId & cfk:fink i |) -> (| i:asId & ams:ams i |) -> (| i:rekeyId & rekey_secret i |) -> (| i:finishedId & latecfk:fink i |) -> ks_client_state
| C_13_postHS: alpha:ks_alpha13 -> (| i:finishedId & fink i |) -> (| i:rekeyId & rekey_secret i |) -> (| i:rmsId & rms i |) -> (| i:exportId & ems i |) -> ks_client_state
| C_Done

type ks_server_state =
| S_Init: sr:random -> ks_server_state
| S_12_wait_CKE_DH: csr:csRands -> alpha:ks_alpha12 -> our_share:CommonDH.key -> ks_server_state
| S_12_wait_CKE_RSA: csr: csRands -> alpha:ks_alpha12 -> ks_server_state
| S_12_has_MS: csr:csRands -> alpha:ks_alpha12 -> id:TLSInfo.msId -> ms:ms -> ks_server_state
| S_13_wait_SH: alpha:ks_alpha13 -> es:option (| i:esId & es i|) -> cfk0:option (| i:finishedId & fink i |) -> hs:(| i:hsId & hs i |) -> ks_server_state
| S_13_wait_SF: alpha:ks_alpha13 -> (| i:finishedId & cfk:fink i |) -> (| i:finishedId & sfk:fink i |) -> (| i:asId & ams:ams i |) -> ks_server_state
| S_13_wait_CF: alpha:ks_alpha13 -> (| i:finishedId & cfk:fink i |) -> (| i:asId & ams i |) -> (| i:rekeyId & rekey_secret i |) -> (| i:finishedId & latecfk:fink i |) -> ks_server_state
| S_13_postHS: alpha:ks_alpha13 -> (| i:finishedId & fink i |) -> (| i:rekeyId & rekey_secret i |) -> (| i:rmsId & rms i |) -> (| i:exportId & ems i |) -> ks_server_state
| S_Done

// Reflecting state separation from HS
type ks_state =
| C: s:ks_client_state -> ks_state
| S: s:ks_server_state -> ks_state

// KeySchedule instances
type ks =
<<<<<<< HEAD
| KS: #region:rid -> state:rref region ks_state -> ks

type recordInstance =
| StAEInstance: #id:StreamAE.id -> StreamAE.reader id -> StreamAE.writer id -> recordInstance
| StLHAEInstance: #id:StatefulLHAE.id -> StatefulLHAE.reader id -> StatefulLHAE.writer id -> recordInstance

(* 2 choices - I prefer the second: 
   (1) replace recordInstance in this module with Epochs.epoch, but that requires dependence on more than just $id
   (2) redefine recordInstance as follows, and then import epoch_region_inv over here from Epochs:
type recordInstance (rgn:rid) (n:TLSInfo.random) =
| RI: #id:StAE.id -> r:StAE.reader (peerId id) -> w:StAE.writer id{epoch_region_inv' rgn r w /\ I.nonce_of_id id = n} -> recordInstance rgn n

In (2) we would define Epochs.epoch as:
type epoch (hs_rgn:rgn) (n:TLSInfo.random) = 
  | Epoch: h:handshake -> 
    	   r:recordInstance hs_rgn n ->	
	   epich hs_rgn n
*)


// TODO replace constants (16, 12) with aeadAlg-derived values
private let expand_13 (h:CoreCrypto.hash_alg) (secret:bytes) (phase:string) (context:bytes) =
  let cekb = HKDF.hkdf_expand_label h
             secret (phase ^ ", client write key") context 16 in
  let civb = HKDF.hkdf_expand_label h
             secret (phase ^ ", client write iv") context 12 in
  let sekb = HKDF.hkdf_expand_label h
             secret (phase ^ ", server write key") context 16 in
  let sivb = HKDF.hkdf_expand_label h
             secret (phase ^ ", server write iv") context 12 in
  (cekb,civb,sekb,sivb)
=======
| KS: #region:rid -> state:rref region ks_state -> hsl:HandshakeLog.log -> ks

// Extract keys and IVs from a derived 1.3 secret
private let keygen_13 h secret phase ae : bytes * bytes * bytes * bytes =
  let kS = CoreCrypto.aeadKeySize ae in
  let iS = CoreCrypto.aeadRealIVSize ae in
  let f x y = HKDF.hkdf_expand_label h secret (phase ^ x) empty_bytes y in
  let cekb = f ", client write key" kS in
  let civb = f ", client write iv" iS in
  let sekb = f ", server write key" kS in
  let sivb = f ", server write iv" iS in
  (cekb, civb, sekb, sivb)

// Extract finished keys
private let finished_13 h secret : bytes*bytes =
  let hL = CoreCrypto.hashSize h in
  let cfk = HKDF.hkdf_expand_label h secret "client finished" empty_bytes hL in
  let sfk = HKDF.hkdf_expand_label h secret "server finished" empty_bytes hL in
  (cfk, sfk)

// Diffie-Hellman computation
private let s13_dh gn gxb =
  let gx = match gn with
    | SEC ec ->
      let g = CommonDH.ECP (ECGroup.params_of_group ec) in
      let Some gx = CommonDH.parse g gxb in gx
    | FFDHE ff ->
      let g = CommonDH.FFP (DHGroup.params_of_group (DHGroup.Named ff)) in
      let Some gx =  CommonDH.parse g gxb in gx
  in let gy, gxy = CommonDH.dh_responder gx in
  (gy, gx, gxy)
>>>>>>> 4519adca

val ks_client_random: ks:ks -> ST random
  (requires fun h0 ->
    let kss = sel h0 (KS.state ks) in
    is_C kss /\ is_C_Init (C.s kss))
  (ensures fun h0 _ h1 -> h0 = h1)
let ks_client_random ks =
  let KS #rid st hsl = ks in
  let C (C_Init cr) = !st in cr

val ks_server_random: ks:ks -> ST random
  (requires fun h0 ->
    let kss = sel h0 (KS.state ks) in
    is_S kss /\ is_S_Init (S.s kss))
  (ensures fun h0 _ h1 -> h0 = h1)
let ks_server_random ks =
  let KS #rid st hsl = ks in
  let S (S_Init sr) = !st in sr

// Create a fresh key schedule instance
// We expect this to be called when the Handshake instance is created
val create: #rid:rid -> role -> hsl:HandshakeLog.log -> ST (ks * random)
  (requires fun h -> rid<>root)
  (ensures fun h0 (r,_) h1 ->
    let KS #ks_region state hsl = r in
    fresh_region ks_region h0 h1
    /\ extends ks_region rid
    /\ modifies (Set.singleton rid) h0 h1
    /\ modifies_rref rid !{as_ref state} h0 h1)

let create #rid r hsl =
  ST.recall_region rid;
  let ks_region = new_region rid in 
  let nonce = Nonce.mkHelloRandom r ks_region in
  let istate = match r with
    | Client -> C (C_Init nonce)
    | Server -> S (S_Init nonce) in
  (KS #ks_region (ralloc ks_region istate) hsl), nonce

val ks_client_13_1rtt_init: ks:ks -> list (g:namedGroup{is_SEC g \/ is_FFDHE g}) -> ST (list (namedGroup * bytes))
  (requires fun h0 ->
    let kss = sel h0 (KS.state ks) in
    is_C kss /\ is_C_Init (C.s kss))
  (ensures fun h0 r h1 ->
    let KS #rid st hsl = ks in
    modifies (Set.singleton rid) h0 h1
    /\ modifies_rref rid !{as_ref st} h0 h1)

let ks_client_13_1rtt_init ks groups =
  let KS #rid st hsl = ks in
  let C (C_Init cr) = !st in
  let kg x = x, (match x with
    | SEC ecg -> CommonDH.keygen (CommonDH.ECDH ecg)
    | FFDHE g -> CommonDH.keygen (CommonDH.FFDH (DHGroup.Named g))) in
  let gs = List.Tot.map kg groups in
  st := C (C_13_wait_SH cr None None gs);
  let pub (x,y) = x, CommonDH.serialize_raw y in
  List.Tot.map pub gs

val ks_client_13_0rtt_init: ks:ks -> i:esId -> list (g:namedGroup{is_SEC g \/ is_FFDHE g}) -> ST (list (namedGroup * bytes))
  (requires fun h0 ->
    let kss = sel h0 (KS.state ks) in
    is_C kss /\ is_C_Init (C.s kss))
  (ensures fun h0 r h1 ->
    let KS #rid st hsl = ks in
    modifies (Set.singleton rid) h0 h1
    /\ modifies_rref rid !{as_ref st} h0 h1)

let ks_client_13_0rtt_init ks esId groups =
  let KS #rid st hsl = ks in
  let C (C_Init cr) = !st in
  let kg x = x, (match x with
    | SEC ecg -> CommonDH.keygen (CommonDH.ECDH ecg)
    | FFDHE g -> CommonDH.keygen (CommonDH.FFDH (DHGroup.Named g))) in
  let gs = List.Tot.map kg groups in
  st := C (C_13_wait_CH cr esId gs);
  let pub (x,y) = x, CommonDH.serialize_raw y in
  List.Tot.map pub gs

// Derive the early keys from the early secret
let ks_client_13_0rtt_ch ks esId
  : ST (recordInstance * recordInstance)
  (requires fun h0 ->
    let kss = sel h0 (KS.state ks) in
    is_C kss /\ is_C_Init (C.s kss))
  (ensures fun h0 r h1 ->
    let KS #rid st hsl = ks in
    modifies (Set.singleton rid) h0 h1
    /\ modifies_rref rid !{as_ref st} h0 h1) =
  let KS #rid st hsl = ks in
  let C (C_13_wait_CH cr esId gs) = !st in
  let psk = get_psk esId in
  let c = get_psk_context esId in
  let h, ae = c.early_hash, c.early_ae in

  let hL = CoreCrypto.hashSize h in
  let zeroes = Platform.Bytes.abytes (String.make hL (Char.char_of_int 0)) in
  let es : es esId = HKDF.hkdf_extract h zeroes psk in
  let sh_rctx = (HandshakeLog.getHash hsl h) @| (esId_rc esId) in
  let es_derived = HKDF.hkdf_expand_label h es "early traffic secret" sh_rctx hL in

  // Expand all keys from the derived early secret
  let (ck,civ, _, _) = keygen_13 h es_derived "early traffic key expansion" ae in
  let (ck',civ', _, _) = keygen_13 h es_derived "early application data key expansion" ae in

  let efId = EarlyFinished esId (HandshakeLog.getHash hsl h) in
  let (cfk0, _) = finished_13 h es_derived in
  let cfk0 : fink efId = cfk0 in

  let id = badid ae h Client in
  let ckv: StreamAE.key id = ck in
  let civ: StreamAE.iv id  = civ in
  let rw = StreamAE.coerce HyperHeap.root id ckv civ in
  let r = StreamAE.genReader HyperHeap.root rw in
  let early_hs = StAEInstance r rw in

  let id = badid ae h Client in
  let ckv: StreamAE.key id = ck' in
  let civ: StreamAE.iv id  = civ' in
  let rw = StreamAE.coerce HyperHeap.root id ckv civ in
  let r = StreamAE.genReader HyperHeap.root rw in
  let early_d = StAEInstance r rw in

  st := C (C_13_wait_SH cr (Some (| esId, es |)) (Some (| efId, cfk0 |)) gs);
  (early_hs, early_d)

val ks_client_13_0rtt_finished: ks:ks -> ST (cvd:bytes)
  (requires fun h0 ->
    let kss = sel h0 (KS.state ks) in
    is_C kss /\ is_C_13_wait_SH (C.s kss))
  (ensures fun h0 r h1 -> h0 = h1)

// Compute 0-RTT finished
let ks_client_13_0rtt_finished ks =
  let KS #rid st hsl = ks in
  let C (C_13_wait_SH cr (Some (| esId, es |)) (Some (| finishedId, cfk |)) gs) = !st in
  let h = esId_hash esId in
  CoreCrypto.hmac h cfk ((HandshakeLog.getHash hsl h) @| (esId_rc esId))

// Called before sending client hello
// (the external style of resumption may become internal to protect ms abstraction)
val ks_client_init_12: ks:ks -> ST (option sessionInfo)
  (requires fun h0 ->
    let kss = sel h0 (KS.state ks) in
    is_C kss /\ is_C_Init (C.s kss))
  (ensures fun h0 r h1 ->
    let KS #rid st _ = ks in
    modifies (Set.singleton rid) h0 h1
    /\ modifies_rref rid !{as_ref st} h0 h1)

// TODO resumption support
let ks_client_init_12 ks =
  let KS #rid st _ = ks in
  let C (C_Init cr) = !st in
  let osi, ns = None, (C (C_12_Full_CH cr)) in
//    match cfg.resuming with
//    | None -> None, (KS_C_12_Full_CH cr)
//    | Some shard ->
//      (match DB.lookup shard with TODO
//      | Some (si, msId, ms) -> (Some si), (KS_C_12_Resume_CH cr si msId ms)
//      | None -> None, (KS_C_12_Full_CH cr)) in
  (KS.state ks) := ns;
  osi

val ks_server_12_init_dh: ks:ks -> cr:random -> pv:protocolVersion -> cs:cipherSuite -> ems:bool -> group:namedGroup -> ST CommonDH.key
  (requires fun h0 ->
    let kss = sel h0 (KS.state ks) in
    is_S kss /\ is_S_Init (S.s kss)
    /\ is_CipherSuite cs
    /\ (let CipherSuite kex _ _ = cs in
         (kex = Kex_DHE \/ kex = Kex_ECDHE)))
  (ensures fun h0 r h1 ->
    let KS #rid st _ = ks in
    modifies (Set.singleton rid) h0 h1
    /\ modifies_rref rid !{as_ref st} h0 h1)

let ks_server_12_init_dh ks cr pv cs ems group =
  let KS #region st _ = ks in
  let S (S_Init sr) = !st in
  let group = (match group with 
      	       | SEC c -> CommonDH.ECDH c
	       | FFDHE f -> CommonDH.FFDH (DHGroup.Named f)) in
  let CipherSuite kex sa ae = cs in
  let our_share = CommonDH.keygen group in
  let csr = cr @| sr in
  st := S (S_12_wait_CKE_DH csr (pv, cs, ems) our_share);
  our_share

val ks_server_13_0rtt_init: ks:ks -> cr:random -> i:esId -> cs:cipherSuite -> gn:namedGroup -> gxb:bytes -> ST (recordInstance * recordInstance * our_share:bytes)
  (requires fun h0 ->
    let kss = sel h0 (KS.state ks) in
    is_S kss /\ is_S_Init (S.s kss)
    /\ is_CipherSuite cs /\ (let CipherSuite kex _ _ = cs in
       (kex = Kex_PSK_DHE \/ kex = Kex_PSK_ECDHE)))
  (ensures fun h0 r h1 ->
    let KS #rid st _ = ks in
    modifies (Set.singleton rid) h0 h1
    /\ modifies_rref rid !{as_ref st} h0 h1)

let ks_server_13_0rtt_init ks cr esId cs gn gxb =
  let KS #region st hsl = ks in
  let S (S_Init sr) = !st in

  let psk = get_psk esId in
  let c = get_psk_context esId in
  let h, ae = c.early_hash, c.early_ae in
  let hL = CoreCrypto.hashSize h in
  let zeroes = Platform.Bytes.abytes (String.make hL (Char.char_of_int 0)) in

  let es : es esId = HKDF.hkdf_extract h zeroes psk in
  let sh_rctx = (HandshakeLog.getHash hsl h) @| (esId_rc esId) in
  let es_derived = HKDF.hkdf_expand_label h es "early traffic secret" sh_rctx hL in
  let (ck,civ, _, _) = keygen_13 h es_derived "early traffic key expansion" ae in
  let (ck',civ', _, _) = keygen_13 h es_derived "early application data key expansion" ae in

  let efId = EarlyFinished esId (HandshakeLog.getHash hsl h) in
  let (cfk0, _) = finished_13 h es_derived in
  let cfk0 : fink efId = cfk0 in

  let id = badid ae h Server in
  let ckv: StreamAE.key id = ck in
  let civ: StreamAE.iv id  = civ in
  let rw = StreamAE.coerce HyperHeap.root id ckv civ in
  let r = StreamAE.genReader HyperHeap.root rw in
  let early_hs = StAEInstance r rw in

  let id = badid ae h Server in
  let ckv: StreamAE.key id = ck' in
  let civ: StreamAE.iv id  = civ' in
  let rw = StreamAE.coerce HyperHeap.root id ckv civ in
  let r = StreamAE.genReader HyperHeap.root rw in
  let early_d = StAEInstance r rw in

  let our_share, peer_share, gxy = s13_dh gn gxb in
  let hsId = HSID_PSK_DHE esId (CommonDH.share_of_key peer_share) (CommonDH.share_of_key our_share) in
  let hs : hs hsId = HKDF.hkdf_extract h es gxy in
  st := S (S_13_wait_SH (ae, h) (Some (| esId, es |)) (Some (| efId, cfk0 |)) (| hsId, hs |));
  let ourshare = CommonDH.serialize_raw our_share in
  early_hs, early_d, ourshare

val ks_server_13_1rtt_init: ks:ks -> cr:random -> cs:cipherSuite -> gn:namedGroup -> gxb:bytes -> ST (our_share:bytes)
  (requires fun h0 ->
    let kss = sel h0 (KS.state ks) in
    is_S kss /\ is_S_Init (S.s kss)
    /\ is_CipherSuite cs
    /\ (let CipherSuite kex _ _ = cs in
         (kex = Kex_DHE \/ kex = Kex_ECDHE)))
  (ensures fun h0 r h1 ->
    let KS #rid st _ = ks in
    modifies (Set.singleton rid) h0 h1
    /\ modifies_rref rid !{as_ref st} h0 h1)

let ks_server_13_1rtt_init ks cr cs gn gxb =
  let KS #region st _ = ks in
  let S (S_Init sr) = !st in
  let CipherSuite _ _ (AEAD ae h) = cs in
  let our_share, peer_share, gxy = s13_dh gn gxb in
  let hsId = HSID_DHE h (CommonDH.share_of_key peer_share) (CommonDH.share_of_key our_share) in
  let hL = CoreCrypto.hashSize h in
  let zeroes = Platform.Bytes.abytes (String.make hL (Char.char_of_int 0)) in
  let hs : hs hsId = HKDF.hkdf_extract h zeroes gxy in
  st := S (S_13_wait_SH (ae, h) None None (| hsId, hs |));
  CommonDH.serialize_raw our_share

val ks_server_13_sh: ks:ks -> ST recordInstance
  (requires fun h0 ->
    let kss = sel h0 (KS.state ks) in
    is_S kss /\ is_S_13_wait_SH (S.s kss))
  (ensures fun h0 r h1 ->
    let KS #rid st _ = ks in
    modifies (Set.singleton rid) h0 h1
    /\ modifies_rref rid !{as_ref st} h0 h1)

let ks_server_13_sh ks =
  let KS #region st hsl = ks in
  let S (S_13_wait_SH (ae, h) _ _ (| hsId, hs |)) = !st in

  // Derived handshake secret
  let hL = CoreCrypto.hashSize h in
  let zeroes = Platform.Bytes.abytes (String.make hL (Char.char_of_int 0)) in
  let sh_rctx = (HandshakeLog.getHash hsl h) @| (hsId_rc hsId) in
  let hs_derived = HKDF.hkdf_expand_label h hs "handshake traffic secret" sh_rctx hL in
  let (ck,civ,sk,siv) = keygen_13 h hs_derived "handshake key expansion" ae in

  // Handshake traffic keys
  let id = badid ae h Server in
  let ckv: StreamAE.key id = ck in
  let civ: StreamAE.iv id  = civ in
  let skv: StreamAE.key id = sk in
  let siv: StreamAE.iv id  = siv in
  let w = StreamAE.coerce HyperHeap.root id skv siv in
  let rw = StreamAE.coerce HyperHeap.root id ckv civ in
  let r = StreamAE.genReader HyperHeap.root rw in

  // Finished keys
  let ghost_log = HandshakeLog.getHash hsl h in
  let cfkId = HandshakeFinished hsId ghost_log Client in
  let sfkId = HandshakeFinished hsId ghost_log Server in
  let (cfk1, sfk1) = finished_13 h hs_derived in
  let cfk1 : fink cfkId = cfk1 in
  let sfk1 : fink sfkId = sfk1 in

  // Replace handshake secret with application master secret
  let amsId = ASID hsId in
  let ams : ams amsId = HKDF.hkdf_extract h hs zeroes in

  st := S (S_13_wait_SF (ae, h) (| cfkId, cfk1 |) (| sfkId, sfk1 |) (| amsId, ams |));
  StAEInstance r w

// log is the raw HS log, used for EMS derivation
val ks_server_12_cke_dh: ks:ks -> peer_share:bytes -> ST unit
  (requires fun h0 ->
    let kss = sel h0 (KS.state ks) in
    is_S kss /\ is_S_12_wait_CKE_DH (S.s kss))
  (ensures fun h0 r h1 ->
    let KS #rid st _ = ks in
    modifies (Set.singleton rid) h0 h1
    /\ modifies_rref rid !{as_ref st} h0 h1)

let ks_server_12_cke_dh ks gxb =
  let KS #region st hsl = ks in
  let S (S_12_wait_CKE_DH csr alpha our_share) = !st in
  let dhp = CommonDH.key_params our_share in
  let Some gx = CommonDH.parse dhp gxb in
  let (pv, cs, ems) = alpha in
  let pmsb = CommonDH.dh_initiator our_share gx in

  let pms = PMS.DHPMS(dhp, our_share, gx, PMS.ConcreteDHPMS(pmsb)) in
  let pmsId = TLSInfo.SomePmsId(pms) in
  let kef = kefAlg pv cs ems in
  let msId, ms =
    if ems then
      let Hash h = sessionHashAlg pv cs in // TODO TLS 1.0
      let log = HandshakeLog.getHash hsl h in
      let ms = TLSPRF.prf_hashed (pv,cs) pmsb (utf8 "extended master secret") log 48 in
      let msId = ExtendedMS pmsId log kef in
      (msId, ms)
    else
      let ms = TLSPRF.extract kef pmsb csr 48 in
      let msId = StandardMS pmsId csr kef in
      (msId, ms) in
   st := S (S_12_has_MS csr alpha msId ms)

// Called after receiving server hello; server accepts resumption proposal
// This function only checks the agility paramaters compared to the resumed sessionInfo
// and returns to the handshake whether the resumption is permissible
val ks_client_12_resume: ks:ks -> random -> pv:protocolVersion -> cs:cipherSuite -> ST unit
  (requires fun h0 ->
    let kss = sel h0 (KS.state ks) in
    is_C kss /\ is_C_12_Resume_CH (C.s kss))
  (ensures fun h0 r h1 ->
    let KS #rid st _ = ks in
    modifies (Set.singleton rid) h0 h1
    /\ modifies_rref rid !{as_ref st} h0 h1)

let ks_client_12_resume ks sr pv cs =
  let KS #region st _ = ks in
  let C (C_12_Resume_CH cr si msId ms) = !st in
  let csr = cr @| sr in
  let ems = si.extensions.ne_extended_ms in
  st := C (C_12_has_MS csr (pv, cs, ems) msId ms)

// The two functions below are similar but we decide not to factor them because:
//   1. they use different arguemtns
//   2. they use different return types
//   3. they are called at different locations

val ks_client_13_sh: ks:ks -> cs:cipherSuite -> gy:(namedGroup * bytes) -> accept_early_data:bool -> ST recordInstance
  (requires fun h0 ->
    let kss = sel h0 (KS.state ks) in
    is_C kss /\ is_C_13_wait_SH (C.s kss) /\ 
    // Ensure consistency of ae/h if 0-RTT data is accepted
    (let C_13_wait_SH _ ei _ _ = C.s kss in
     match ei with | None -> True | Some (| id, _ |) ->
       let CipherSuite _ _ (AEAD ae h) = cs in
// TODO lift app_psk_hash, app_psk_ae to resumption PSK
//       let ctxt = get_psk_context id in
//       accept_early_data ==> ctxt.early_ae = ae /\ ctxt.early_hash = h
     True))
  (ensures fun h0 r h1 ->
    let KS #rid st hsl = ks in
    modifies (Set.singleton rid) h0 h1
    /\ modifies_rref rid !{as_ref st} h0 h1)

// ServerHello log breakpoint (client)
let ks_client_13_sh ks cs (gs, gyb) accept_ed =
  let KS #region st hsl = ks in
  let C (C_13_wait_SH cr early_info early_fin gc) = !st in
  let Some (_, gx) = List.Tot.find (fun (gc,_) -> gc = gs) gc in
  let Some gy = CommonDH.parse (CommonDH.key_params gx) gyb in
  let gxy = CommonDH.dh_initiator gx gy in
  let CipherSuite _ _ (AEAD ae h) = cs in
  let hL = CoreCrypto.hashSize h in
  let zeroes = Platform.Bytes.abytes (String.make hL (Char.char_of_int 0)) in

  // Early secret: must derive zero here as hash is not known before
  let es =
    match early_info, accept_ed with
    | Some (| _, es |), true -> es
    | _ -> HKDF.hkdf_extract h zeroes zeroes
  in

  // Convert keys to share for public index
  let is = CommonDH.share_of_key gx in
  let rs = CommonDH.share_of_key gy in

  let hsId = match early_info with
    | None -> HSID_DHE h is rs
    | Some (| esId, _ |) -> HSID_PSK_DHE esId is rs in
  let hs : hs hsId = HKDF.hkdf_extract h es gxy in

  // Derived handshake secret
  let sh_rctx = (HandshakeLog.getHash hsl h) @| (hsId_rc hsId) in
  let hs_derived = HKDF.hkdf_expand_label h hs "handshake traffic secret" sh_rctx hL in
  let (ck,civ,sk,siv) = keygen_13 h hs_derived "handshake key expansion" ae in

  // Finished MAC keys (TODO coerce from HMAC)
  let ghost_log = HandshakeLog.getHash hsl h in
  let cfkId = HandshakeFinished hsId ghost_log Client in
  let sfkId = HandshakeFinished hsId ghost_log Server in
  let (cfk, sfk) = finished_13 h hs_derived in
  let cfk1 : fink cfkId = cfk in
  let sfk1 : fink sfkId = sfk in

  // Application master secret
  let asId = ASID hsId in
  let ams : ams asId = HKDF.hkdf_extract h hs zeroes in

  let id = badid ae h Client in
  assume (~ (authId id));

  let ckv: StreamAE.key id = ck in
  let civ: StreamAE.iv id  = civ in
  let w = StreamAE.coerce HyperHeap.root id ckv civ in
  let skv: StreamAE.key id = sk in
  let siv: StreamAE.iv id  = siv in
  let rw = StreamAE.coerce HyperHeap.root id skv siv in
  let r = StreamAE.genReader HyperHeap.root rw in
  st := C (C_13_wait_SF (ae, h) (| cfkId, cfk1 |) (| sfkId, sfk1 |) (| asId, ams |));
  StAEInstance r w

(*************** FINISHED MAC COMPUTATION **********************)

let ks_client_13_server_finished ks
  : ST (svd:bytes)
  (requires fun h0 ->
    let kss = sel h0 (KS.state ks) in
    is_C kss /\ is_C_13_wait_SF (C.s kss))
  (ensures fun h0 r h1 -> h0 = h1)
  =
  let KS #region st hsl = ks in
  let C (C_13_wait_SF (_, h) _ (| _, sfk |) (| asId, _ |)) = !st in
  CoreCrypto.hmac h sfk ((HandshakeLog.getHash hsl h) @| (asId_rc asId))

let ks_client_13_client_finished ks
  : ST (cvd:bytes)
  (requires fun h0 ->
    let kss = sel h0 (KS.state ks) in
    is_C kss /\ is_C_13_wait_CF (C.s kss))
  (ensures fun h0 r h1 -> h0 = h1)
  =
  let KS #region st hsl = ks in
  let C (C_13_wait_CF (_, h) (| _, cfk |) (| asId, _ |) _ _) = !st in
  CoreCrypto.hmac h cfk ((HandshakeLog.getHash hsl h) @| (asId_rc asId))

let ks_server_13_server_finished ks
  : ST (svd:bytes)
  (requires (fun h0 ->
    let kss = sel h0 (KS.state ks) in
    is_S kss /\ is_S_13_wait_SF (S.s kss)))
  (ensures (fun h0 _ h1 -> h0 = h1)) =
  let KS #region st hsl = ks in
  let S (S_13_wait_SF (ae, h) _ (| sfkId, sfk |) (| asId, _ |)) = !st in
  CoreCrypto.hmac h sfk ((HandshakeLog.getHash hsl h) @| (asId_rc asId))

let ks_server_13_client_finished ks
  : ST (cvd:bytes)
  (requires (fun h0 ->
    let kss = sel h0 (KS.state ks) in
    is_S kss /\ is_S_13_wait_CF (S.s kss)))
  (ensures (fun h0 _ h1 -> h0 = h1)) =
  let KS #region st hsl = ks in
  let S (S_13_wait_CF (ae, h) (| _, cfk |) (| asId, _ |) _ _) = !st in
  CoreCrypto.hmac h cfk ((HandshakeLog.getHash hsl h) @| (asId_rc asId))

(******************************************************************)

// Handshake must call this when ServerFinished goes into log
let ks_client_13_sf ks
  : ST (recordInstance)
  (requires fun h0 ->
    let kss = sel h0 (KS.state ks) in
    is_C kss /\ is_C_13_wait_SF (C.s kss))
  (ensures fun h0 r h1 ->
    let KS #rid st _ = ks in
    modifies (Set.singleton rid) h0 h1
    /\ modifies_rref rid !{as_ref st} h0 h1)
  =
  let KS #region st hsl = ks in
  let C (C_13_wait_SF alpha cfk _ (| asId, ams |)) = !st in
  let (ae, h) = alpha in
  let hL = CoreCrypto.hashSize h in
  let zeroes = Platform.Bytes.abytes (String.make hL (Char.char_of_int 0)) in

  // Derived applcation master secret
  let sh_rctx = (HandshakeLog.getHash hsl h) @| (asId_rc asId) in
  let ams_derived = HKDF.hkdf_expand_label h ams "application traffic secret" sh_rctx hL in
  let (ck,civ,sk,siv) = keygen_13 h ams_derived "application data key expansion" ae in

  // Post-handshake finished key
  let cfkId = LateFinished asId (HandshakeLog.getHash hsl h) in
  let (late_cfk, _) = finished_13 h ams_derived in
  let late_cfk: fink cfkId = late_cfk in

  // Rekeying secret
  let ri = RekeyID asId (HandshakeLog.getHash hsl h) 1 in
  let rk1 : rekey_secret ri = HKDF.hkdf_expand_label h ams_derived "application traffic secret" empty_bytes hL in

  let id = badid ae h Client in
  let ckv: StreamAE.key id = ck in
  let civ: StreamAE.iv id  = civ in
  let w = StreamAE.coerce HyperHeap.root id ckv civ in
  let skv: StreamAE.key id = sk in
  let siv: StreamAE.iv id  = siv in
  let rw = StreamAE.coerce HyperHeap.root id skv siv in
  let r = StreamAE.genReader HyperHeap.root rw in

  st := C (C_13_wait_CF alpha cfk (| asId, ams |) (| ri, rk1 |) (| cfkId, late_cfk |));
  StAEInstance r w

// Handshake must call this when ClientFinished goes into log
let ks_client_13_cf ks
  : ST (| i:exportId & ems i |)
  (requires fun h0 ->
    let kss = sel h0 (KS.state ks) in
    is_C kss /\ is_C_13_wait_CF (C.s kss))
  (ensures fun h0 r h1 ->
    let KS #rid st _ = ks in
    modifies (Set.singleton rid) h0 h1
    /\ modifies_rref rid !{as_ref st} h0 h1)
  =
  let KS #region st hsl = ks in
  let C (C_13_wait_CF alpha _ (| asId, ams |) rekey_info latefin_info) = !st in
  let (ae, h) = alpha in
  let hL = CoreCrypto.hashSize h in
  let sh_rctx = (HandshakeLog.getHash hsl h) @| (asId_rc asId) in

  // Resumption Master Secret
  let rmsId = RMSID asId (HandshakeLog.getHash hsl h) in
  let rms : rms rmsId = HKDF.hkdf_expand_label h ams "resumption master secret" sh_rctx hL in

  // Exporter Master Secret (returned to Handshake)
  let exportId = ExportID asId (HandshakeLog.getHash hsl h) in
  let ems : ems exportId = HKDF.hkdf_expand_label h ams "resumption master secret" sh_rctx hL in
  st := C (C_13_postHS alpha latefin_info rekey_info (| rmsId, rms |) (| exportId, ems |));
  (| exportId, ems |)

(******************************************************************)

// Called by Hanshake when DH key echange is negotiated
val ks_client_12_full_dh: ks:ks -> sr:random -> pv:protocolVersion -> cs:cipherSuite -> ems:bool -> peer_share:CommonDH.key -> ST CommonDH.key
  (requires fun h0 ->
    let st = sel h0 (KS.state ks) in
    is_C st /\
    (is_C_12_Full_CH (C.s st) \/ is_C_12_Resume_CH (C.s st) \/ is_C_13_wait_SH (C.s st)))
  (ensures fun h0 r h1 ->
    let KS #rid st _ = ks in
    modifies (Set.singleton rid) h0 h1
    /\ modifies_rref rid !{as_ref st} h0 h1)

let ks_client_12_full_dh ks sr pv cs ems peer_share =
  let KS #region st _ = ks in
  let cr = match !st with
    | C (C_12_Full_CH cr) -> cr
    | C (C_12_Resume_CH cr _ _ _) -> cr
    | C (C_13_wait_SH cr _ _ _ ) -> cr in
  let csr = cr @| sr in
  let alpha = (pv, cs, ems) in
  let our_share, pmsb = CommonDH.dh_responder peer_share in
  let dhp = CommonDH.key_params peer_share in
  let dhpms = PMS.DHPMS(dhp, our_share, peer_share, PMS.ConcreteDHPMS(pmsb)) in
  let dhpmsId = TLSInfo.SomePmsId(dhpms) in
  let ns = 
    if ems then
      C_12_wait_MS csr alpha dhpmsId pmsb
    else
      let kef = kefAlg pv cs false in
      let ms = TLSPRF.extract kef pmsb csr 48 in
      let msId = StandardMS dhpmsId csr kef in
      C_12_has_MS csr alpha msId ms in
  st := C ns; our_share

// Called by Handshake after server hello when a full RSA key exchange is negotiated
val ks_client_12_full_rsa: ks:ks -> sr:random -> pv:protocolVersion -> cs:cipherSuite -> ems:bool -> RSAKey.pk -> ST bytes
  (requires fun h0 ->
    let st = sel h0 (KS.state ks) in
    is_C st /\
    (is_C_12_Full_CH (C.s st) \/ is_C_12_Resume_CH (C.s st)))
  (ensures fun h0 r h1 ->
    let KS #rid st _ = ks in
    modifies (Set.singleton rid) h0 h1
    /\ modifies_rref rid !{as_ref st} h0 h1)

let ks_client_12_full_rsa ks sr pv cs ems pk =
  let KS #region st _ = ks in
  let alpha = (pv, cs, ems) in
  let cr = match !st with
    | C (C_12_Full_CH cr) -> cr
    | C (C_12_Resume_CH cr _ _ _) -> cr in
  let csr = cr @| sr in
  let rsapms = PMS.genRSA pk pv in
  let pmsb = PMS.leakRSA pk pv rsapms in
  let encrypted = CoreCrypto.rsa_encrypt (RSAKey.repr_of_rsapkey pk) CoreCrypto.Pad_PKCS1 pmsb in
  let rsapmsId = TLSInfo.SomePmsId(PMS.RSAPMS(pk, pv, rsapms)) in
  let ns =
    if ems then
      C_12_wait_MS csr alpha rsapmsId pmsb
    else
      let kef = kefAlg pv cs false in
      let ms = TLSPRF.extract kef pmsb csr 48 in
      let msId = StandardMS rsapmsId csr kef in
      C_12_has_MS csr alpha msId ms in
  st := C ns; encrypted

val ks_client_12_set_session_hash: ks:ks -> log:bytes -> ST unit
  (requires fun h0 ->
    let st = sel h0 (KS.state ks) in
    is_C st /\ is_C_12_wait_MS (C.s st))
  (ensures fun h0 r h1 ->
    let KS #rid st _ = ks in
    modifies (Set.singleton rid) h0 h1
    /\ modifies_rref rid !{as_ref st} h0 h1)

let ks_client_12_set_session_hash ks log =
  let KS #region st _ = ks in
  let C (C_12_wait_MS csr alpha pmsId pms) = !st in
  let (pv, cs, true) = alpha in
  let kef = kefAlg pv cs true in
  let ms = TLSPRF.prf_hashed (pv,cs) pms (utf8 "extended master secret") log 48 in
  let msId = ExtendedMS pmsId log kef in
  st := C (C_12_has_MS csr alpha msId ms)

// *********************************************************************************
//  All functions below assume that the MS is already computed (and thus they are
//  shared accross role, key exchange, handshake mode...)
// *********************************************************************************


// Will become private; public API will have
// ks_client_12_keygen: ks -> (i:id * w:StatefulLHAE.writer i)
// ks_server_12_keygen: ...
val ks_12_get_keys: ks:ks -> ST (wk:bytes * wiv:bytes * rk:bytes * riv:bytes)
  (requires fun h0 ->
    let st = sel h0 (KS.state ks) in
    match st with
    | C (C_12_has_MS _ _ _ _) | S (S_12_has_MS _ _ _ _) -> true
    | _ -> false)
  (ensures fun h0 r h1 ->
    modifies Set.empty h0 h1)

(*private*) let ks_12_get_keys ks =
  let KS #region st _ = ks in
  let role, csr, alpha, msId, ms =
    match !st with
    | C (C_12_has_MS csr alpha msId ms) -> Client, csr, alpha, msId, ms
    | S (S_12_has_MS csr alpha msId ms) -> Server, csr, alpha, msId, ms in
  let cr, sr = split csr 32 in
  let (pv, cs, ems) = alpha in
  let ae_id = {
    msId = msId;
    kdfAlg = kdfAlg pv cs;
    pv = pv;
    aeAlg = get_aeAlg cs;
    csrConn = csr;
    ext = TLSInfo.ne_default; // TODO FIXME we don't have full NE anymore
    writer = role
  } in
  let expand = TLSPRF.kdf ae_id.kdfAlg ms (sr @| cr) 40 in
  let k1, expand = split expand 16 in
  let k2, expand = split expand 16 in
  let iv1, iv2 = split expand 4 in
  let wk, wiv, rk, riv =
    match role with
    | Client -> k1, iv1, k2, iv2
    | Server -> k2, iv2, k1, iv1 in
  (wk, wiv, rk, riv)

(******************************************************************)
(******************************************************************)

val ks_client_12_client_verify_data: ks:ks -> log:bytes -> ST (vd:bytes)
  (requires fun h0 ->
    let st = sel h0 (KS.state ks) in
    is_C st /\ is_C_12_has_MS (C.s st))
  (ensures fun h0 r h1 ->
    let KS #rid st _ = ks in
    modifies (Set.singleton rid) h0 h1
    /\ modifies_rref rid !{as_ref st} h0 h1)

let ks_client_12_client_verify_data ks log =
  let KS #region st _ = ks in
  let C (C_12_has_MS csr alpha msId ms) = !st in
  let (pv, cs, ems) = alpha in
  TLSPRF.verifyData (pv,cs) ms Client log


val ks_server_12_client_verify_data: ks:ks -> log:bytes -> ST (vd:bytes)
  (requires fun h0 ->
    let st = sel h0 (KS.state ks) in
    is_S st /\ is_S_12_has_MS (S.s st))
  (ensures fun h0 r h1 ->
    let KS #rid st _ = ks in
    modifies (Set.singleton rid) h0 h1
    /\ modifies_rref rid !{as_ref st} h0 h1)

let ks_server_12_client_verify_data ks log =
  let KS #region st _ = ks in
  let S (S_12_has_MS csr alpha msId ms) = !st in
  let (pv, cs, ems) = alpha in
  TLSPRF.verifyData (pv,cs) ms Client log


val ks_server_12_server_verify_data: ks:ks -> log:bytes -> ST (vd:bytes)
  (requires fun h0 ->
    let st = sel h0 (KS.state ks) in
    is_S st /\ is_S_12_has_MS (S.s st))
  (ensures fun h0 r h1 ->
    let KS #rid st _ = ks in
    modifies (Set.singleton rid) h0 h1
    /\ modifies_rref rid !{as_ref st} h0 h1)

let ks_server_12_server_verify_data ks log =
  let KS #region st _ = ks in
  let S (S_12_has_MS csr alpha msId ms) = !st in
  let (pv, cs, ems) = alpha in
  st := S S_Done;
  TLSPRF.verifyData (pv,cs) ms Server log

val ks_client_12_server_verify_data: ks:ks -> log:bytes -> ST (vd:bytes)
  (requires fun h0 ->
    let st = sel h0 (KS.state ks) in
    is_C st /\ is_C_12_has_MS (C.s st))
  (ensures fun h0 r h1 ->
    let KS #rid st _ = ks in
    modifies (Set.singleton rid) h0 h1
    /\ modifies_rref rid !{as_ref st} h0 h1)

let ks_client_12_server_verify_data ks log =
  let KS #region st _ = ks in
  let C (C_12_has_MS csr alpha msId ms) = !st in
  let (pv, cs, ems) = alpha in
  st := C C_Done;
  TLSPRF.verifyData (pv,cs) ms Server log


val getId: recordInstance -> GTot id
let getId k = 
    match k with
    | StAEInstance #i rd wr -> i
    | StLHAEInstance #i rd wr -> i

#set-options "--lax"

val recordInstanceToEpoch: #r:rgn -> #n:TLSInfo.random -> 
    			   h:handshake ->
			   ks:recordInstance -> Tot (epoch r n)
let recordInstanceToEpoch #hs_rgn #n hs ri = 
    match ri with
    | StAEInstance #i rd wr -> Epoch hs (StAE.Stream () rd) (StAE.Stream () wr)
    | StLHAEInstance #i rd wr -> Epoch hs (StAE.StLHAE () rd) (StAE.StLHAE () wr)


(*
let id_TLS12_AES_GCM_128_SHA256  = {
    msId = noMsId;
    kdfAlg = PRF_TLS_1p2 kdf_label (HMAC CoreCrypto.SHA256);
    pv = TLS_1p2;
    aeAlg = (AEAD CoreCrypto.AES_128_GCM CoreCrypto.SHA256);
    csrConn = createBytes 64 0x00z;
    ext = {
      ne_extended_ms = false;
      ne_extended_padding = false;
      ne_secure_renegotiation = RI_Unsupported;
      ne_supported_groups = None;
      ne_supported_point_formats = None;
      ne_server_names = None;
      ne_signature_algorithms = None;
      ne_keyShare = None;
    };
    writer = Client
  }

val encryptor_TLS12_AES_GCM_128_SHA256: hs:handshake -> bytes -> bytes -> ST (StAE.writer (hsId hs))
  (requires (fun h -> True))
  (ensures (fun h0 i h1 -> True))
let encryptor_TLS12_AES_GCM_128_SHA256 hs key iv = 
  let id = hsId hs in
  let r = HyperHeap.root in
  let w: StatefulLHAE.writer id =
    let log: StatefulLHAE.st_log_t r id = ralloc r Seq.createEmpty in
    let seqn: HyperHeap.rref r seqn_t = ralloc r 0 in
    let key: AEAD_GCM.state id Writer =
      // The calls to [unsafe_coerce] are here because we're breaking
      // abstraction, as both [key] and [iv] are declared as private types.
      let key: AEAD_GCM.key id = key |> unsafe_coerce in
      let iv: AEAD_GCM.iv id = iv |> unsafe_coerce in
      let log: HyperHeap.rref r _ = ralloc r Seq.createEmpty in
      let counter = ralloc r 0 in
      AEAD_GCM.State r key iv log counter
    in
    StatefulLHAE.State r log seqn key
  in
  // StatefulLHAE.writer -> StatefulLHAE.state
  StAE.StLHAE () w

val decryptor_TLS12_AES_GCM_128_SHA256: hs:handshake -> bytes -> bytes -> ST (StAE.reader (peerId (hsId hs)))
  (requires (fun h -> True))
  (ensures (fun h0 i h1 -> True))
let decryptor_TLS12_AES_GCM_128_SHA256 hs key iv = 
  let id = peerId (hsId hs) in
  let r = HyperHeap.root in
  let r: StatefulLHAE.reader id =
    let log: StatefulLHAE.st_log_t r id = ralloc r Seq.createEmpty in
    let seqn: HyperHeap.rref r seqn_t = ralloc r 0 in
    let key: AEAD_GCM.state id Reader =
      // The calls to [unsafe_coerce] are here because we're breaking
      // abstraction, as both [key] and [iv] are declared as private types.
      let key: AEAD_GCM.key id = key |> unsafe_coerce in
      let iv: AEAD_GCM.iv id = iv |> unsafe_coerce in
      let log: HyperHeap.rref r _ = ralloc r Seq.createEmpty in
      let counter = ralloc r 0 in
      AEAD_GCM.State r key iv log counter
    in
    StatefulLHAE.State r log seqn key
  in
  // StatefulLHAE.reader -> StatefulLHAE.state
  StAE.StLHAE () r

val recordKeysToEpoch: #hs_rgn:rgn -> #n:TLSInfo.random -> h:handshake -> (bytes * bytes * bytes * bytes) -> ST (epoch hs_rgn n)
  (requires (fun h -> True))
  (ensures (fun h0 i h1 -> True))
let recordKeysToEpoch #hs_rgn #n h (ck,civ,sk,siv) = 
  let wr: StAE.writer (hsId h) = encryptor_TLS12_AES_GCM_128_SHA256 h ck civ in
  let rd: StAE.reader (peerId (hsId h)) = decryptor_TLS12_AES_GCM_128_SHA256 h sk siv in
  Epoch h rd wr

*)<|MERGE_RESOLUTION|>--- conflicted
+++ resolved
@@ -20,10 +20,8 @@
 open HandshakeMessages
 open StatefulLHAE
 open HKDF
-<<<<<<< HEAD
 open Negotiation // We only depend minimally on Nego
 open Epochs	 // We only depend minimally on Epochs 
-=======
 open PSK
 
 module MM = MonotoneMap
@@ -132,7 +130,6 @@
 // TODO rework old 1.2 types
 type ms = bytes
 type pms = bytes 
->>>>>>> 4519adca
 
 // Early secret (abstract)
 abstract type es (i:esId) =
@@ -164,6 +161,19 @@
 type recordInstance =
 | StAEInstance: #id:StreamAE.id -> StreamAE.reader id -> StreamAE.writer id -> recordInstance
 | StLHAEInstance: #id:StatefulLHAE.id -> StatefulLHAE.reader id -> StatefulLHAE.writer id -> recordInstance
+
+(* 2 choices - I prefer the second:
+   (1) replace recordInstance in this module with Epochs.epoch, but that requires dependence on more than just $id
+   (2) redefine recordInstance as follows, and then import epoch_region_inv over here from Epochs:
+type recordInstance (rgn:rid) (n:TLSInfo.random) =
+| RI: #id:StAE.id -> r:StAE.reader (peerId id) -> w:StAE.writer id{epoch_region_inv' rgn r w /\ I.nonce_of_id id = n} -> recordInstance rgn n
+
+In (2) we would define Epochs.epoch as:
+type epoch (hs_rgn:rgn) (n:TLSInfo.random) =
+  | Epoch: h:handshake ->
+           r:recordInstance hs_rgn n ->
+           epich hs_rgn n
+*)
 
 // Placeholder until new indexes are propagated outside KS
 let badid ae h writer : TLSInfo.id = {
@@ -230,39 +240,6 @@
 
 // KeySchedule instances
 type ks =
-<<<<<<< HEAD
-| KS: #region:rid -> state:rref region ks_state -> ks
-
-type recordInstance =
-| StAEInstance: #id:StreamAE.id -> StreamAE.reader id -> StreamAE.writer id -> recordInstance
-| StLHAEInstance: #id:StatefulLHAE.id -> StatefulLHAE.reader id -> StatefulLHAE.writer id -> recordInstance
-
-(* 2 choices - I prefer the second: 
-   (1) replace recordInstance in this module with Epochs.epoch, but that requires dependence on more than just $id
-   (2) redefine recordInstance as follows, and then import epoch_region_inv over here from Epochs:
-type recordInstance (rgn:rid) (n:TLSInfo.random) =
-| RI: #id:StAE.id -> r:StAE.reader (peerId id) -> w:StAE.writer id{epoch_region_inv' rgn r w /\ I.nonce_of_id id = n} -> recordInstance rgn n
-
-In (2) we would define Epochs.epoch as:
-type epoch (hs_rgn:rgn) (n:TLSInfo.random) = 
-  | Epoch: h:handshake -> 
-    	   r:recordInstance hs_rgn n ->	
-	   epich hs_rgn n
-*)
-
-
-// TODO replace constants (16, 12) with aeadAlg-derived values
-private let expand_13 (h:CoreCrypto.hash_alg) (secret:bytes) (phase:string) (context:bytes) =
-  let cekb = HKDF.hkdf_expand_label h
-             secret (phase ^ ", client write key") context 16 in
-  let civb = HKDF.hkdf_expand_label h
-             secret (phase ^ ", client write iv") context 12 in
-  let sekb = HKDF.hkdf_expand_label h
-             secret (phase ^ ", server write key") context 16 in
-  let sivb = HKDF.hkdf_expand_label h
-             secret (phase ^ ", server write iv") context 12 in
-  (cekb,civb,sekb,sivb)
-=======
 | KS: #region:rid -> state:rref region ks_state -> hsl:HandshakeLog.log -> ks
 
 // Extract keys and IVs from a derived 1.3 secret
@@ -294,7 +271,6 @@
       let Some gx =  CommonDH.parse g gxb in gx
   in let gy, gxy = CommonDH.dh_responder gx in
   (gy, gx, gxy)
->>>>>>> 4519adca
 
 val ks_client_random: ks:ks -> ST random
   (requires fun h0 ->
