# These are all the known working targets in this file,
# check for regressions & comment about them!
all: tls-ver tls-lax tls-gen
# TODO extend scope of verification
# TODO compilation to ML & testing
# MK removed mitls-ml as strider was failing on it for ages

clean:
	$(MAKE) -C $(FSTAR_HOME)/lib/ml clean
	$(MAKE) -C $(FSTAR_HOME)/contrib/CoreCrypto/ml clean
	$(MAKE) -C $(FSTAR_HOME)/contrib/Platform/ml clean
	rm -rf *.ml *.p.* *.cm* *.o *~ *.out

# ------------------ dependencies on Fstar & its libraries --------------------
<<<<<<< HEAD
# When using NuBuild, FStar must be located within the source tree. Now that soft links are 
# available on all platforms, I don't see a reason not to assume a fixed location.
FSTAR_HOME=../../.fstar
add_stdlib_prefix=$(addprefix $(FSTAR_HOME)/lib/,$(1))

#STDLIB_ADMITS=Set Map HyperHeap Seq Char SeqProperties
STDLIB_ADMITS=Char HyperHeap Set Map IO
=======
ifndef FSTAR_HOME
FSTAR_HOME=../../../FStar
endif
# The files which are implemented in [lib/ml] and are contains in
# stdlib-hyperheap.cmxa
STDLIB_ADMITS=Char Heap HyperHeap Set Map IO
>>>>>>> 7d202fe9

OTHERFLAGS=--explicit_deps
STDLIB=FStar.Ghost.fst FStar.FunctionalExtensionality.fst FStar.Classical.fst FStar.Set.fst FStar.Heap.fst FStar.Map.fst FStar.List.Tot.fst FStar.HyperHeap.fsi \
stHyperHeap.fst allHyperHeap.fst FStar.Monotonic.RRef.fst char.fsi FStar.String.fst FStar.List.fst FStar.ListProperties.fst \
FStar.Seq.fst FStar.SeqProperties.fst FStar.IO.fsti #FStar.Int64.fst 
CODEGEN_LIBS=CoreCrypto Platform Classical SeqProperties HyperHeap

FSTARFLAGS=$(call add_stdlib_prefix,$(STDLIB)) $(addprefix --codegen-lib , $(CODEGEN_LIBS)) $(OTHERFLAGS)
FSTAR=$(FSTAR_HOME)/bin/fstar.exe $(FSTARFLAGS)

PDIR=$(FSTAR_HOME)/contrib/Platform/fst/

PLATFORM=$(addprefix $(PDIR)Platform.,Bytes.fst Date.fst Error.fst Tcp.fst)

CDIR=$(FSTAR_HOME)/contrib/CoreCrypto/fst/

CRYPTO=$(CDIR)CoreCrypto.fst $(CDIR)DHDB.fst

# MK: doesn't seem to be used, so I removed it after discussing with Santiago
DHDB= #$(DHDBDIR)DHDBManager.fst

VERFLAGS=--max_fuel 4 --initial_fuel 0 --max_ifuel 2 --initial_ifuel 1 --z3timeout 60

LIBFILES = $(PLATFORM) $(CRYPTO) $(DHDB)

OCAMLOPTS=-package batteries,stdint,fileutils,sqlite3 -linkpkg -g -thread
OCAML=ocamlfind ocamlopt
DEBUG=ocamlfind ocamlc
OCAMLMKLIB=ocamlfind ocamlmklib
OCAML_INCLUDE_PATHS=$(addprefix -I , $(FSTAR_HOME)/lib/ml/native_int $(FSTAR_HOME)/lib/ml/hyperheap $(FSTAR_HOME)/lib/ml $(FSTAR_HOME)/contrib/Platform/ml $(FSTAR_HOME)/contrib/CoreCrypto/ml $(FSTAR_HOME)/contrib/CoreCrypto/ml/db)

# ----------------------- NuBuild integration ------------------------
NUBUILD_HOME=../../.nubuild
NUBUILD=$(NUBUILD_HOME)/bin/NuBuild.exe
ifdef USE_NUBUILD
FSTAR_OR_NUBUILD=$(NUBUILD) --quiet FStarVerify $(FSTARFLAGS)
else
FSTAR_OR_NUBUILD=$(FSTAR)
endif

# ------------------------- miTLS* -------------------------------------------
# We try to limit the use of preprocessing, as it is messy.
# Not sure which interfaces we should put in there.

# these files are the stable inputs for verification -- this is the dependency
# order for interactive verification
TLSVER=TLSError.fst \
TLSConstants.fst \
Nonce.fst \
RSAKey.fst \
DHGroup.p.fst \
ECGroup.fst \
CommonDH.fst \
PMS.p.fst \
HASH.fst \
HMAC.fst \
Sig.p.fst \
UntrustedCert.fsti \
Cert.fsti \
TLSInfo.fst \
Range.fst \
DataStream.fst \
Alert.fst \
Content.fst \
StreamPlain.fst \
StreamAE.fst \
StatefulPlain.fst \
LHAEPlain.fst \
AEAD_GCM.fst \
MAC.fst \
Encode.fst \
StatefulLHAE.fsti \
StatefulLHAE.fst \
MAC_SHA256.fst \
MAC_SHA1.fst \
Record.fst \
Handshake.fsti \
Connection.fst \
TLS.fst 
#the preceding space is significant (see prefix_cfg)
#ENC.fst \
#LHAE.fst \--these do not even parse

TLSNOTVER=\
TLSPRF.fst \
PRF.p.fst \
TLSExtensions.p.fst \
HandshakeMessages.fst \
Handshake.fst \
TestRecord.fst

NOTEXTRACTABLE=\
Handshake.fsti \
Connection.fst \
TLS.fst 

TLSLAX=$(subst $(NOTEXTRACTABLE),$(TLSNOTVER),$(TLSVER))
TLSGEN=$(patsubst %.fsti,%.fst,$(TLSLAX))

# these files are verified here for regression testing -- any time one more file
# verifies, it should be added here
VERIFY=TLSError TLSConstants Nonce TLSInfo Range LHAEPlain AEAD_GCM LHAE \
StatefulLHAE MAC_SHA256 MAC_SHA1 MAC Encode DataStream Alert Content StreamPlain \
StreamAE StatefulPlain 

# admitting things verified elsewhere; redundant with lax and --verify_module?
# No, --verify_module overrides --admit_fsi
ADMITTED=$(addprefix --admit_fsi ,$(addprefix FStar., $(STDLIB_ADMITS)) SessionDB UntrustedCert DHDB CoreCrypto Cert Handshake)

# The whole TLS source tree, in dependency order --- where we are going, but not used yet.
TLS= $(TLSVER) \
TLSExtensions.p.fst TLSPRF.fst\
\
HSFragment.fst\
MAC_SHA256.p.fst\
MAC_SHA1.p.fst\
ENC.fst\
LHAE.fst\
PRF.p.fst KEF.p.fst DH.p.fst RSA.p.fst SessionDB.p.fsti HandshakeMessages.p.fst Handshake.p.fst\


# truncates $(TLSVER) just before $(basename $@).fst
define prefix_cfg
	$(shell str="$(TLSVER)"; echo "$${str%%$(1).$(2) *}")
endef

# truncates $(TLSVER) just after $(basename $@).fst
define prefix_ver
	$(shell str="$(TLSVER)"; echo "$${str%%$(1).$(2) *} $(1).$(2)")
endef
# the space in calls to prefix_ver and prefix_cfg matters!

# verifying one file within $(TLSVER)
%.fst-ver:
	$(FSTAR_OR_NUBUILD) $(VERFLAGS) $(LIBFILES) $(ADMITTED) --verify_module $(subst .p,,$(basename $@)) $(call prefix_ver,$(basename $@),fst)

%.fsti-ver:
	$(FSTAR) $(VERFLAGS) $(LIBFILES) $(ADMITTED) $(call prefix_ver, $(basename $@),fsti) \
--verify_module $(subst .p,,$(basename $@))

%.fst-in:
	@echo $(OTHERFLAGS) $(VERFLAGS) $(STDLIB) $(LIBFILES) $(ADMITTED) $(call prefix_cfg, $(basename $@),fst) \
--verify_module $(subst .p,,$(basename $@))

%.fsti-in:
	@echo $(OTHERFLAGS) $(VERFLAGS) $(STDLIB) $(LIBFILES) $(ADMITTED) $(call prefix_cfg, $(basename $@),fsti) \
--verify_module $(subst .p,,$(basename $@))

# prints build-config block for interactive verification
%.fst-cfg:
	@echo '(*--build-config'
	@echo '    options:--trace_error '$(VERFLAGS) $(ADMITTED)' --verify_module '$(subst .p,,$(basename $@))';'
	@echo '    other-files:'$(STDLIB) $(LIBFILES) $(call prefix_cfg, $(basename $@),fst)
	@echo '--*)'

%.fsti-cfg:
	@echo '(*--build-config'
	@echo '    options:--trace_error '$(VERFLAGS) $(ADMITTED)' --verify_module '$(subst .p,,$(basename $@))';'
	@echo '    other-files:'$(STDLIB) $(LIBFILES) $(call prefix_cfg, $(basename $@),fsti)
	@echo '--*)'


# verifying everything stable
# Add TLS.fst again when at least it lax type checks
tls-ver: $(LIBFILES) $(TLSVER)
	$(FSTAR_OR_NUBUILD) $(ADMITTED) $(VERFLAGS) $(addprefix --verify_module ,$(VERIFY)) $(filter-out TLS.fst,$^)

# same as tls-ver, but verifies one module at a time.
tls-ver1: $(LIBFILES) $(TLSVER) $(addsuffix .fst-ver,$(basename $(TLSVER)))

# --trace_error
tls-ml: $(LIBFILES) $(TLSVER)
	$(FSTAR) --lax --debug Extreme $(ADMITTED) $^ --codegen OCaml --use_native_int --trace_error
	mv *.ml ../tls-ml

wc:
	wc -l $(STDLIB) $(PLATFORM) $(CRYPTO) $(DHDB) $(TLS)

tls-lax: $(LIBFILES) $(TLSLAX)
	$(FSTAR) --lax  $(ADMITTED) $^

# These are the .cmx files for all ML-implemented F* modules.
# CoreCrypto has DB, DHDB, Platform and CoreCrypto all together.
# fstarlib-hyperheap has the entire F* standard library.
LIB_ML= \
  $(FSTAR_HOME)/contrib/CoreCrypto/ml/CoreCrypto.cmxa \
  $(FSTAR_HOME)/lib/ml/fstarlib-hyperheap.cmxa

TLSPARSE_ADMIT=$(addprefix --admit_fsi ,$(addprefix FStar., $(STDLIB_ADMITS)) SessionDB DHDB CoreCrypto)

# All our extracted modules.
TLSML := $(TLSGEN:.p.fst=.ml)
TLSML := $(TLSML:.fst=.ml)
# This one appears twice (fst + fsti). FIXME when fsti's are gone.
TLSML := $(subst StatefulLHAE.ml StatefulLHAE.ml,StatefulLHAE.ml,$(TLSML))
# F* does not provide an implementation for these in fstarlib.cmxa, so add them
# to our own list.
TLSML := \
  FStar_List_Tot.ml FStar_Seq.ml FStar_SeqProperties.ml \
  $(TLSML)

tls-gen: $(LIBFILES) $(TLSGEN)
	$(FSTAR) --lax --codegen OCaml --__temp_no_proj FStar.Heap $(TLSPARSE_ADMIT) $^
	# Builds everything against native_int/prims; including native_int/prims.cmx
	$(MAKE) -C $(FSTAR_HOME)/lib/ml hyperheap PRIMS=native_int/prims.ml INCLUDES="-I native_int/"
	# Recursively builds everything in platform, etc.
	$(MAKE) -C $(FSTAR_HOME)/contrib/CoreCrypto/ml
	# All our .cmx files
	$(OCAML) $(OCAMLOPTS) -w -a $(OCAML_INCLUDE_PATHS) -c $(TLSML)
	# A .cmxa with all the .cmx above
	$(OCAML) -a $(OCAML_INCLUDE_PATHS) $(TLSML:.ml=.cmx) -o mitls.cmxa
	# Then our test executable
	$(OCAML) $(OCAMLOPTS) $(OCAML_INCLUDE_PATHS) $(LIB_ML) mitls.cmxa \
          -I test/ test/parsing_test.ml test/test_main.ml -o test.out
	# Run the tests
	$(EXTRA_PATH) ./test.out

# ------------------ preprocessing :( -----------------------

# preprocessing is still a necessary pain; pls remove files below when possible
# Nonce still has an #ideal flag
# many files have __SOURCE_FILE__ __LINE__ macros
TLS_PP_FILES= TLSExtensions PMS DHGroup Sig PRF TLSExtensions ENC
# DHGroup.p.fst PMS.p.fst \
	TLSExtensions.p.fst TLSPRF.p.fst \
	HSFragment.p.fst TLSFragment.p.fst \
	AEAD_GCM.p.fst \
	PRF.p.fst KEF.p.fst DH.p.fst RSA.p.fst SessionDB.p.fsti \
	HandshakeMessages.p.fst Handshake.p.fst

# Target to generate preprocessed files for atom-interactive
pp:: $(addsuffix .p.fst, $(TLS_PP_FILES))

ifeq ($(OS),Windows_NT)
    EXTRA_PATH = PATH="/usr/x86_64-w64-mingw32/sys-root/mingw/bin/:$(PATH)"
    CPP=cpp #-ffreestanding
else
    UNAME_S := $(shell uname -s)
    ifeq ($(UNAME_S),Linux)
        CPP=cpp -ffreestanding
    else
        CPP=cpp-5 # GCC cpp rather than LLVM
    endif
endif

%.p.fsi: %.fsi
	$(CPP)  -C $^ 2>/dev/null | sed '/^[#] 1 "<.*/d' > $@

%.p.fsti: %.fsti
	$(CPP) -P -C $^ 2>/dev/null | sed '/^[#] 1 "<.*/d' > $@

%.p.fst: %.fst
	$(CPP) -P -C $^ 2>/dev/null | sed '/^[#] 1 "<.*/d' > $@

%.p.fs: %.fs
	$(CPP)  -C $^ 2>/dev/null | sed '/^[#] 1 "<.*/d' > $@<|MERGE_RESOLUTION|>--- conflicted
+++ resolved
@@ -12,22 +12,14 @@
 	rm -rf *.ml *.p.* *.cm* *.o *~ *.out
 
 # ------------------ dependencies on Fstar & its libraries --------------------
-<<<<<<< HEAD
 # When using NuBuild, FStar must be located within the source tree. Now that soft links are 
 # available on all platforms, I don't see a reason not to assume a fixed location.
 FSTAR_HOME=../../.fstar
 add_stdlib_prefix=$(addprefix $(FSTAR_HOME)/lib/,$(1))
 
-#STDLIB_ADMITS=Set Map HyperHeap Seq Char SeqProperties
-STDLIB_ADMITS=Char HyperHeap Set Map IO
-=======
-ifndef FSTAR_HOME
-FSTAR_HOME=../../../FStar
-endif
 # The files which are implemented in [lib/ml] and are contains in
 # stdlib-hyperheap.cmxa
 STDLIB_ADMITS=Char Heap HyperHeap Set Map IO
->>>>>>> 7d202fe9
 
 OTHERFLAGS=--explicit_deps
 STDLIB=FStar.Ghost.fst FStar.FunctionalExtensionality.fst FStar.Classical.fst FStar.Set.fst FStar.Heap.fst FStar.Map.fst FStar.List.Tot.fst FStar.HyperHeap.fsi \
