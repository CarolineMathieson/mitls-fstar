module Test.StAE
// adapted from test/TestGCM

open FStar.Bytes // for @|
open FStar.Error
open FStar.Printf
open TLSError
open TLSConstants
open TLSInfo
open Range

module StAE = StAE
module Range = Range
module DH = CommonDH

open FStar.HyperStack
open FStar.HyperStack.ST
(*
open FStar.Heap
open FStar.HyperHeap
open FStar.IO

open Platform.Bytes

open TLSError
open TLSInfo
open TLSConstants
open Range
open StatefulPlain
open AEAD_GCM
open StatefulLHAE
open StAE
*)

let prefix = "Test.StAE"
let ok: ref bool = ralloc root true

val discard: bool -> ST unit
  (requires (fun _ -> True))
  (ensures (fun h0 _ h1 -> h0 == h1))
let discard _ = ()
let print s = discard (IO.debug_print_string (prefix^": "^s^".\n"))
// let print = C.String,print
// let print = FStar.HyperStack.IO.print_string

let eprint s : St unit = ok := false; print ("ERROR: "^s)
let nprint s : St unit = print s

// used in other tests too
private let pre_id (role:role) =
  let cr  = Bytes.create 32ul 0z in
  let sr  = Bytes.create 32ul 0z in
  let kdf = PRF_TLS_1p2 kdf_label (HMac Hashing.Spec.SHA256) in
<<<<<<< HEAD
  let Some g = DH.group_of_namedGroup DH.SECP256R1 in
  let gx  = DH.keygen g in
  let gy, gxy = DH.dh_responder #g (DH.pubshare gx) in
  let pms = PMS.DHPMS g (DH.pubshare gx) gy (PMS.ConcreteDHPMS gxy) in
  let msid = StandardMS pms (cr @| sr) kdf in
=======
  let msid = StandardMS PMS.DummyPMS (cr @| sr) kdf in
>>>>>>> 40d80a61
  ID12 TLS_1p2 msid kdf (AEAD CoreCrypto.AES_256_GCM Hashing.Spec.SHA256) cr sr role

let id12 = pre_id Client

#set-options "--lax"

let id13 =
  let cr  = Bytes.create 32ul 0z in
  let ch0 = {
    li_ch0_cr = cr;
    li_ch0_ed_psk = Bytes.utf8_encode "whatever";
    li_ch0_ed_ae = CoreCrypto.AES_256_GCM;
    li_ch0_ed_hash = Hashing.Spec.SHA256; } in
  let li = LogInfo_CH0 ch0 in
  let i = ExpandedSecret
      (EarlySecretID (NoPSK Hashing.Spec.SHA256))
      ClientEarlyTrafficSecret
      (Bytes.utf8_encode "whatever") in
  let kid: keyId = KeyID #li i in
  ID13 kid


let encryptRecord (#id:StAE.stae_id) (wr:StAE.writer id) ct plain : St bytes =
  let rg: Range.frange id = (length plain, length plain) in
  let f: DataStream.fragment id rg = plain in
  let f: Content.fragment id = Content.mk_fragment id ct rg f in
  StAE.encrypt #id wr f

let decryptRecord (#id:StAE.stae_id) (rd:StAE.reader id) ct cipher : St (option bytes) =
  let ctxt: Content.decrypted id = (ct, cipher) in
  match StAE.decrypt #id rd ctxt with
  | Some d -> Some (Content.repr id d)
  | _ -> None


val test: id:StAE.stae_id -> St unit
let test id =
  let text0 = Bytes.utf8_encode "attack at" in
  let text1 = Bytes.utf8_encode "dawn" in
  // For TLS 1.2, key materials consist of an AES256 key plus 4 bytes of IV salt.
  let key =
    if ID13? id then
    bytes_of_hex (
    "feffe9928665731c6d6a8f9467308308feffe9928665731c6d6a8f9467308308"^
    "0123456789abcdef0123456789abcdef0123456789abcdef0123456789abcdef")
    else
    bytes_of_hex (
    "feffe9928665731c6d6a8f9467308308feffe9928665731c6d6a8f9467308308"^
    "01020304")
    in
  let wr = StAE.coerce root id key in
  let rd = StAE.genReader root #id wr in
  let c0 = encryptRecord #id wr Content.Application_data text0 in
  nprint (sprintf "c0 size=%ul data=%s" (Bytes.len c0) (Bytes.hex_of_bytes c0));
  let c1 = encryptRecord #id wr Content.Application_data text1 in
  nprint (sprintf "c1 size=%ul data=%s" (Bytes.len c1) (Bytes.hex_of_bytes c1));
  nprint "start";
  let c = Bytes.utf8_encode "we need a long-enough ciphertext (static pre)" in
  let d = decryptRecord #id rd Content.Application_data c in

  if None? d
  then nprint "decryption fails on wrong cipher"
  else eprint "decryption should fail";

  let d = decryptRecord #id rd Content.Application_data c1 in
  if None? d
  then nprint "decryption fails on wrong sequence number"
  else eprint "decryption should fail on wrong sequence number";

  if id = id13 then
    nprint "TLS 1.3 does not intend to provide outer CT authentication"
  else (
    let d = decryptRecord #id rd Content.Alert c0 in
    if None? d
    then nprint "decryption fails on wrong CT"
    else eprint "decryption should fail on wrong CT" );

  let d = decryptRecord #id rd Content.Application_data c0 in
  ( match d with
    | Some v ->
      if v = text0
      then nprint "first decryption succeeds"
      else eprint "wrong decrypted message"
    | _ -> eprint "first decryption failed" );

  let d = decryptRecord #id rd Content.Application_data c1 in
  ( match d with
    | Some v ->
      if v = text1
      then nprint "second decryption succeeds"
      else eprint "wrong decrypted message"
    | _ -> eprint "second decryption failed" )

// Called from Test.Main
let main () =
  test id12;
  test id13 ;
  if !ok then C.EXIT_SUCCESS else C.EXIT_FAILURE<|MERGE_RESOLUTION|>--- conflicted
+++ resolved
@@ -51,15 +51,7 @@
   let cr  = Bytes.create 32ul 0z in
   let sr  = Bytes.create 32ul 0z in
   let kdf = PRF_TLS_1p2 kdf_label (HMac Hashing.Spec.SHA256) in
-<<<<<<< HEAD
-  let Some g = DH.group_of_namedGroup DH.SECP256R1 in
-  let gx  = DH.keygen g in
-  let gy, gxy = DH.dh_responder #g (DH.pubshare gx) in
-  let pms = PMS.DHPMS g (DH.pubshare gx) gy (PMS.ConcreteDHPMS gxy) in
-  let msid = StandardMS pms (cr @| sr) kdf in
-=======
   let msid = StandardMS PMS.DummyPMS (cr @| sr) kdf in
->>>>>>> 40d80a61
   ID12 TLS_1p2 msid kdf (AEAD CoreCrypto.AES_256_GCM Hashing.Spec.SHA256) cr sr role
 
 let id12 = pre_id Client
