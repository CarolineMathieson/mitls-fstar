--- conflicted
+++ resolved
@@ -1,6 +1,5 @@
 module Flags
 
-<<<<<<< HEAD
 assume val model: bool // scaffolding
 
 let t = b:bool {b ==> model} 
@@ -26,26 +25,4 @@
 assume val debug_NGO: real
 assume val debug_QUIC: real
 assume val debug_Record: real
-assume val debug_TLS: real
-
-// // debug printing flags, one per module
-// assume val debug : bool
-// assume val debug_CDH : bool
-// assume val debug_Epochs : bool
-// assume val debug_FFI : bool
-// assume val debug_HS : bool
-// assume val debug_HSL : bool
-// assume val debug_KS : bool
-// assume val debug_NGO : bool
-// assume val debug_QUIC : bool 
-// assume val debug_Record : bool 
-// assume val debug_TLS : bool
-// assume val debug_AEP : bool
-=======
-assume val ideal_KEF : bool
-assume val ideal_Nonce : bool 
-assume val ideal_Sig : bool 
-assume val ideal_PMS : bool 
-assume val ideal_PRF : bool 
-assume val ideal_AEAD: bool
->>>>>>> 08343bcf
+assume val debug_TLS: real