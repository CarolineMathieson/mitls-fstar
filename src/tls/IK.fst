--- conflicted
+++ resolved
@@ -489,13 +489,8 @@
     mtable footprint footprint_framing
     package_invariant package_invariant_framing
     p.post post_framing
-<<<<<<< HEAD
-    create coerce)
- 
-=======
     create p.coerceT coerce)
 
->>>>>>> 2b57dd4a
 let memoization_ST (#ip:ipkg) (p:local_pkg ip)
   : ST (pkg ip)
   (requires fun h0 -> True)
