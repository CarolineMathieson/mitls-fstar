module IK

/// Standalone experiment modelling key extraction and key derivation
/// parametrized by a usage function from labels to derived keyed
/// functionalities.
///
/// * captures resumption derivations via bounded-recursive instantiation.
/// * captures PRF-ODH double game
/// * applied to the full extract/expand key schedule of TLS 1.3
/// * models partial key compromise, controlled by the adversary for each new key
/// * features agility on hash algorithms and DH groups, and ideal-only indexes.
///
/// We plan to split this file into many modules, as planned on slack.
///
/// Not done yet:
///
/// * define/review all idealization flags. How are they accessed?
///
/// * reliance on u_of_i in DH extraction (intuitive but hard to code)
///
/// * key registration and discretionary compromise
///
/// * extraction: ensure all strongly-dependent types disappear and
///   (concretely) the key schedule directly allocates all key
///   instances.
///
/// * deal with create/coerce stateful pre- and post-condition.
///
/// * usage restriction for KDFs, based on a generalization of wellformed_id
///   (starting with an example of hashed-log derivation)
///
/// Note also that we support rather static agility and usages; while
/// this is sufficient for TLS, we might enable more details to be
/// bound at derivation-time as part of the derivation context.

open Mem

module MR = FStar.Monotonic.RRef
module MM = FStar.Monotonic.Map
module MH = FStar.Monotonic.Heap
module HH = FStar.HyperHeap
module HS = FStar.HyperStack

let model = Flags.model

// temporary imports

type bytes = Platform.Bytes.bytes
let lbytes (len:UInt32.t) = Platform.Bytes.lbytes (UInt32.v len)

let sample (len:UInt32.t): ST (lbytes len)
    (requires fun h0 -> True)
    (ensures fun h0 r h1 -> True)
  = CoreCrypto.random (UInt32.v len)

//unfold let doubleton (#a:eqtype) (e1:a) (e2:a) : Set.set a = Set.union (Set.singleton e1) (Set.singleton e2)

/// --------------------------------------------------------------------------------------------------
/// module Pkg (stateless)
/// We embed first-class modules as datatype "packages"
///
/// Index packages provide an abstract index for instances, with an
/// interface to project (ghost) indexes to (concrete) runtime
/// parameters, such as algorithms or key length , and to define their
/// "honesty", thereby controlling their conditional idealization.
///
/// The "get_info" function ensure that all calls to the instance
/// agree on their runtime parameters; we pass both the index and its
/// info inasmuch as the index will be erased.

/// We distinguish between "honest", which refers to the adversarie's
/// intent (and is considered public) and "safe", which controls
/// fine-grained idealization: roughly safe i = Flags.ideal /\ honest i

noeq type ipkg (*info: Type0*)  = | Idx:
  t: Type0{hasEq t} (* abstract type for indexes *) ->
  // three abstract predicates implemented as witnesses, and a stateful reader.
  registered: (i:t -> GTot Type0) ->
  honest: (i:t -> GTot Type0) ->
  corrupt: (i:t -> GTot Type0) ->
  get_honesty: (i:t{registered i} -> ST bool
    (requires (fun _ -> True))
    (ensures (fun h0 b h1 -> h0 == h1 /\ (b <==> honest i) /\ (not b <==> corrupt i))))
    (* stateful reader, returning either honest or corrupt *) ->
  ipkg

/// Derived key length restriction when using HKDF
type keylen = l:UInt32.t {UInt32.v l <= 256}


/// Keyed functionality define Key packages, parametric in their
/// indexes, but concrete on their key randomness; instances may have
/// any number of other functions (such a leak, for instance).
///
/// [info] represents runtime information, such as algorithms or key lengths;
/// it is determined by the (ghost) index.
///
/// [ip] defines abstract indexes used in the package.
///
/// [create] and [coerce] generate new instances; [create] requires
/// `model`, whereas [coerce] requires corruption when idealizing;
/// hence the two may be callable on the same indexes.
///
/// We must have [create i a == coerce i a (sample (len a))]
/// we currently check by hand that this follows from F* semantics.

(* Definedness *)

// FIXME(adl) can't write Set.set rgn because unification fails in pkg!!
// the second line embeds the definition of rgn because of the unification bug
// FIXME(adl) overcomplicated type because of transitive modifications.
// An rset can be thought of as a set of disjoint subtrees in the region tree
// rset are downward closed - if r is in s and r' extends r then r' is in s too
// this allows us to prove disjointness with negation of set membership
type rset = s:Set.set HH.rid{
  (forall (r1:rgn). (Set.mem r1 s ==>
     r1<>HH.root /\
     (is_tls_rgn r1 ==> r1 `HH.extends` tls_tables_region) /\
     (forall (r':HH.rid).{:pattern (r' `HH.extends` r1)} r' `HH.extends` r1 ==> Set.mem r' s) /\
     (forall (r':HH.rid).{:pattern is_eternal_region r'} r' `is_above` r1 ==> is_eternal_region r')))}

let rset_union (s1:rset) (s2:rset)
  : Tot (s:rset{forall (r:HH.rid). Set.mem r s <==> (Set.mem r s1 \/ Set.mem r s2)})
  = admit()

let lemma_rset_disjoint (s:rset) (r:HH.rid)
  : Lemma (requires ~(Set.mem r s))
          (ensures (forall (r':HH.rid). Set.mem r' s ==> r' `HH.disjoint` r))
  = admit () // easy

// We get from the definition of rset that define_region and tls_honest_region are disjoint
let lemma_define_tls_honest_regions (s:rset)
  : Lemma (~(Set.mem tls_define_region s) /\ ~(Set.mem tls_honest_region s))
  = ()

assume val lemma_disjoint_ancestors:
  r1:rgn -> r2:rgn -> p1:rgn{r1 `is_below` p1} -> p2:rgn{r2 `is_below` p2}
  -> Lemma (requires p1 <> p2) (ensures HH.disjoint r1 r2 /\ r1 <> r2)

type i_mem_table (#it:eqtype) (vt:it -> Type) =
  MM.t tls_define_region it vt (fun _ -> True)
type mem_table (#it:eqtype) (vt:it -> Type) =
  (if model then i_mem_table vt else unit)

let itable (#it:eqtype) (#vt:it -> Type) (t:mem_table vt)
  : Pure (i_mem_table vt) (requires model) (ensures fun _ -> True) = t
let mem_addr (#it:eqtype) (#vt:it -> Type) (t:i_mem_table vt)
  : GTot nat = (HS.as_addr (MR.as_hsref t))

type mem_fresh (#it:eqtype) (#vt:it -> Type) (t:mem_table vt) (i:it) (h:mem) =
  (if model then MM.fresh (itable t) i h else True)
let lemma_ifresh (#it:eqtype) (#vt:it -> Type) (t:mem_table vt) (i:it) (h:mem)
  : Lemma (requires model /\ mem_fresh t i h) (ensures MM.fresh (itable t) i h) = ()

type mem_stable (#it:eqtype) (#vt:it -> Type) (t:mem_table vt) (h0:mem) (h1:mem) =
  (if model then MR.m_sel h0 (itable t) == MR.m_sel h1 (itable t) else True)
let lemma_mem_stable (#it:eqtype) (#vt:it -> Type) (t:mem_table vt) (h0:mem) (h1:mem)
  : Lemma (requires model /\ mem_stable t h0 h1) (ensures MR.m_sel h0 (itable t) == MR.m_sel h1 (itable t)) = ()

type modifies_mem_table (#it:eqtype) (#vt:it -> Type) (t:mem_table vt) (h0:mem) (h1:mem) =
  (if model then
     modifies_one tls_define_region h0 h1 /\
     HS.modifies_ref tls_define_region (Set.singleton (mem_addr (itable t))) h0 h1
  else modifies_none h0 h1)
let lemma_imodifies_mem (#it:eqtype) (#vt:it -> Type) (t:mem_table vt) (h0:mem) (h1:mem) : Lemma
  (requires model /\ modifies_one tls_define_region h0 h1 /\
    HS.modifies_ref tls_define_region (Set.singleton (mem_addr (itable t))) h0 h1)
  (ensures modifies_mem_table t h0 h1) = ()

type mem_defined (#it:eqtype) (#vt:it -> Type) (t:mem_table vt) (i:it) =
  (if model then MR.witnessed (MM.defined (itable t) i) else True)
type mem_update (#it:eqtype) (#vt:it -> Type) (t:mem_table vt) (i:it) (v:vt i) (h0:mem) (h1:mem) =
  mem_defined t i /\
  (if model then MR.m_sel h1 (itable t) == MM.upd (MR.m_sel h0 (itable t)) i v else True)
let lemma_iupdate (#it:eqtype) (#vt:it -> Type) (t:mem_table vt) (i:it) (v:vt i) (h0:mem) (h1:mem) : Lemma
  (requires model /\ MR.m_sel h1 (itable t) == MM.upd (MR.m_sel h0 (itable t)) i v /\ MR.witnessed (MM.defined (itable t) i))
  (ensures mem_update t i v h0 h1) = ()

let mem_alloc (#it:eqtype) (vt:it -> Type) : ST (mem_table vt)
  (requires fun h0 -> True)
<<<<<<< HEAD
  (ensures fun h0 t h1 -> 
    modifies_one tls_define_region h0 h1 /\ 
    (model ==> MR.m_sel h1 (itable t) == MM.empty_map it vt))
  =
  if model then
    MM.alloc #tls_define_region #it #vt #(fun _ -> True)
  else ()
=======
  (ensures fun h0 t h1 -> modifies_mem_table t h0 h1
     /\ (model ==> MR.m_sel h1 (itable t) == MM.empty_map it vt)) =
  if model then MM.alloc #tls_define_region #it #vt #(fun _ -> True) else ()

type mem_disjoint (#it:eqtype) (#vt:it -> Type) (t:mem_table vt)
  (#it':eqtype) (#vt':it' -> Type) (t':mem_table vt') =
  (if model then mem_addr (itable t) <> mem_addr (itable t') else True)
>>>>>>> d8a651be

// Framing of package invariants can be done w.r.t either a region that is
// disjoint from tls_define_region, or a define table that must be at a
// different address than the package's define_table
noeq type pkg_inv_r =
  | Pinv_region: r:HH.rid{r `HH.disjoint` tls_define_region} -> pkg_inv_r
  | Pinv_define: #it:eqtype -> #vt:(it -> Type) -> t:mem_table vt -> pkg_inv_r

noeq type pkg (ip: ipkg) = | Pkg:
<<<<<<< HEAD
  key: (i:ip.t {ip.registered i} -> Type0) (* indexed state of the functionality *) ->
  info: (ip.t -> Type0)                    (* creation-time arguments, typically refined using i:ip.t *) -> 
  len: (#i:ip.t -> info i -> keylen)        (* computes the key-material length from those arguments *) ->
  ideal: Type0                            (* type-level access to the ideal flag of the package *) -> 
  //17-11-13 do we need to know that ideal ==> model? 
  //17-11-13 is type-level access enough? 

  define_table: mem_table #(i:ip.t {ip.registered i}) key  (* table of all allocated instances; owned by the package *) ->
  footprint: (mem -> GTot rset) (* package footprint: all global and instance-local regions, but not [define_table] *) ->
  lemma_footprint_framing: (s:Set.set HH.rid -> h0:mem -> h1:mem -> Lemma
    (requires modifies_transitively s h0 h1 /\ ~(tls_define_region `Set.mem` s))
=======
  $key: (i:ip.t {ip.registered i} -> Type0) -> // indexed state of the functionality
  $info: (ip.t -> Type0) ->                    // creation-time arguments, typically refined using i:ip.t
  $len: (#i:ip.t -> info i -> keylen) ->       // computes the key-material length from those arguments
  ideal: Type0 ->                              // type-level access to the ideal flag of the package
                                               // 17-11-13 do we need to know that ideal ==> model?
                                               // 17-11-13 is type-level access enough?
  define_table: mem_table key ->               // table of all allocated instances; owned by the package
  footprint: (mem -> GTot rset) ->             // package footprint: all global and instance-local regions, but not [define_table]
  footprint_framing: (h0:mem -> h1:mem -> Lemma
    (requires mem_stable define_table h0 h1)
>>>>>>> d8a651be
    (ensures footprint h0 == footprint h1)) ->
  package_invariant: (mem -> Type0) ->
  package_invariant_framing: (r:pkg_inv_r -> h0:mem -> h1:mem -> Lemma
    (requires package_invariant h0 /\
      (match r with
      | Pinv_region r -> modifies_one r h0 h1 /\ ~(Set.mem r (footprint h0))
      | Pinv_define #it #vt t -> modifies_mem_table t h0 h1 /\ mem_disjoint t define_table))
    (ensures package_invariant h1)) ->
  post: (#i:ip.t{ip.registered i} -> info i -> mem -> key i -> mem -> GTot Type0) ->
  post_framing: (#i:ip.t{ip.registered i} -> a:info i ->
     h0:mem -> k:key i -> h1:mem -> r:HH.rid -> h2:mem -> Lemma
     (requires (post a h0 k h1 /\ modifies_one r h1 h2 /\ ~(Set.mem r (footprint h0))))
     (ensures (post a h0 k h2))) ->
  create: (i:ip.t{ip.registered i} -> a:info i -> ST (key i)
    (requires fun h0 -> model /\ package_invariant h0 /\ mem_fresh define_table i h0)
    (ensures fun h0 k h1 -> modifies_mem_table define_table h0 h1 /\ post a h0 k h1
      /\ package_invariant h1 /\ mem_update define_table i k h0 h1)) ->
  coerce: (i:ip.t{ip.registered i} -> a:info i -> lbytes (len a) -> ST (key i)
    (requires fun h0 -> package_invariant h0 /\ mem_fresh define_table i h0 /\ (ideal ==> ip.corrupt i))
    (ensures fun h0 k h1 -> modifies_mem_table define_table h0 h1 /\ post a h0 k h1
      /\ package_invariant h1 /\ mem_update define_table i k h0 h1)) ->
  pkg ip

/// packages of instances with local private state, before ensuring
/// their unique definition at every index and the disjointness of
/// their footprints.
noeq type local_pkg (ip: ipkg) =
| LocalPkg:
<<<<<<< HEAD
  $key: (i:ip.t{ip.registered i} -> Type0) ->
  $info: (ip.t -> Type0) ->
  $len: (#i:ip.t -> info i -> keylen) ->
  $ideal: Type0 -> 
=======
  key: (i:ip.t{ip.registered i} -> Type0) ->
  info: (ip.t -> Type0) ->
  len: (#i:ip.t -> info i -> keylen) ->
  ideal: Type0 ->
>>>>>>> d8a651be
  local_footprint: (#i:ip.t{ip.registered i} -> key i -> GTot rset) (* instance footprint *) ->
  local_invariant: (#i:ip.t{ip.registered i} -> key i -> mem -> GTot Type0) (* instance invariant *) ->
  local_invariant_framing: (r:HH.rid -> i:ip.t{ip.registered i} -> h0:mem -> k:key i -> h1:mem -> Lemma
    (requires local_invariant k h0 /\ modifies_one r h0 h1 /\ ~(r `Set.mem` local_footprint k))
    (ensures local_invariant k h1)) ->
  post: (#i:ip.t{ip.registered i} -> info i -> mem -> key i -> mem -> GTot Type0) ->
  post_framing: (#i:ip.t{ip.registered i} -> a:info i -> h0:mem -> k:key i -> h1:mem -> r:HH.rid -> h2:mem -> Lemma
    (requires (post a h0 k h1 /\ modifies_one r h1 h2 /\ ~(r `Set.mem` local_footprint k)))
    (ensures (post a h0 k h2))) ->
  create: (i:ip.t{ip.registered i} -> a:info i -> ST (key i)
    (requires fun h0 -> model)
    (ensures fun h0 k h1 -> modifies_none h0 h1 /\ post a h0 k h1 /\ local_invariant k h1)) ->
  coerce: (i:ip.t{ip.registered i} -> a:info i -> lbytes (len a) -> ST (key i)
    (requires fun h0 -> ideal ==> ip.corrupt i)
    (ensures fun h0 k h1 -> modifies_none h0 h1 /\ post a h0 k h1 /\ local_invariant k h1)) ->
  local_pkg ip

<<<<<<< HEAD
// Memoization functor: memoize create/coerce and manage defined instances
#set-options "--z3rlimit 100"
unfold let memoization (#ip:ipkg) (p:local_pkg ip) ($mtable: mem_table p.key): pkg ip 
// ST (pkg ip) does not work: too opaque
//  (requires fun h0 -> True)
//  (ensures fun h0 q h1 -> 
//     modifies_one tls_define_region h0 h1 /\ 
//     q.package_invariant h1 /\ Pkg?.info q = LocalPkg?.info p)
  =
//  let mtable : mem_table p.key = mem_alloc p.key in
=======
(* Iterators over Monotonic.Map, require a change of implementation *)

let mm_fold (#a:eqtype) (#b:a -> Type) (t:MM.map' a b)
  (#rt:Type) (init:rt) (folder:rt -> i:a -> b i -> GTot rt) (h:mem) : GTot rt
  = admit()

assume type mm_forall (#a:eqtype) (#b:a -> Type) (t:MM.map' a b)
  (p: #i:a -> b i -> mem -> GTot Type0) (h:mem)

let lemma_mm_forall_frame (#a:eqtype) (#b:a -> Type) (t:MM.map' a b)
  (p: #i:a -> b i -> mem -> GTot Type0)
  (footprint: #i:a -> v:b i -> GTot rset)
  (p_frame: r:HH.rid -> i:a -> h0:mem -> v:b i -> h1:mem ->
    Lemma (requires p v h0 /\ modifies_one r h0 h1 /\ ~(Set.mem r (footprint v)))
          (ensures p v h1))
  (r:HH.rid) (h0:mem) (h1:mem)
  : Lemma (requires mm_forall t p h0 /\ modifies_one r h0 h1 /\
            ~(Set.mem r (mm_fold t #rset Set.empty (fun s i k -> rset_union s (footprint k)) h0)))
          (ensures mm_forall t p h1)
  = admit()

let lemma_mm_forall_extend (#a:eqtype) (#b:a -> Type) (t:MM.map' a b) (t':MM.map' a b)
  (p: #i:a -> b i -> mem -> GTot Type0) (i:a) (v:b i) (h0:mem) (h1:mem)
  : Lemma (requires mm_forall t p h1 /\ t' == MM.upd t i v /\ p v h1)
          (ensures mm_forall t' p h1)
  = admit()

let lemma_mm_forall_init (#a:eqtype) (#b:a -> Type) (t:MM.map' a b)
  (p: #i:a -> b i -> mem -> GTot Type0) (h:mem)
  : Lemma (requires t == MM.empty_map a b)
          (ensures mm_forall t p h)
  = admit()

let lemma_mm_forall_elim (#a:eqtype) (#b:a -> Type) (t:MM.map' a b)
  (p: #i:a -> b i -> mem -> GTot Type0) (i:a) (v:b i) (h:mem)
  : Lemma (requires mm_forall t p h /\ t i == Some v)
          (ensures p v h)
  = admit()

// Memoization functor: memoize gen and mange defined instances
let memoization (#ip:ipkg) (p:local_pkg ip)
  : ST (pkg ip)
  (requires fun h0 -> True)
  (ensures fun h0 p h1 ->
    modifies_mem_table p.define_table h0 h1
    /\ p.package_invariant h1)
  =
  let h0 = get () in
  let mtable : mem_table p.key = mem_alloc p.key in
  let h1 = get() in
>>>>>>> d8a651be
  let footprint (h:mem) : GTot rset =
    if model then
      let log : i_mem_table p.key = itable mtable in
      let map = MR.m_sel h log in
      mm_fold map #rset Set.empty (fun s i k -> rset_union s (p.local_footprint k)) h
    else Set.empty in
  let footprint_framing (h0:mem) (h1:mem) : Lemma
    (requires mem_stable mtable h0 h1)
    (ensures footprint h0 == footprint h1)
    =
    if model then
      let log : i_mem_table p.key = itable mtable in
      let map = MR.m_sel h0 log in
      let map' = MR.m_sel h1 log in
      lemma_mem_stable mtable h0 h1
    else ()
  in
  let package_invariant h =
    if model then
      let log : i_mem_table p.key = itable mtable in
      mm_forall (MR.m_sel h log) p.local_invariant h
    else True in
  let package_invariant_framing (r:pkg_inv_r) (h0:mem) (h1:mem) : Lemma
    (requires package_invariant h0 /\
      (match r with
      | Pinv_region r -> modifies_one r h0 h1 /\ ~(Set.mem r (footprint h0))
      | Pinv_define #it #vt t -> modifies_mem_table t h0 h1 /\ mem_disjoint t mtable))
    (ensures package_invariant h1)
  =
    if model then
      let log : i_mem_table p.key = itable mtable in
      let map = MR.m_sel h0 log in
      assert(mm_forall map p.local_invariant h0);
      (match r with
      | Pinv_region r ->
        assert(modifies_one r h0 h1 /\ r `HH.disjoint` tls_define_region);
        lemma_mm_forall_frame map p.local_invariant p.local_footprint p.local_invariant_framing r h0 h1;
        assume(MR.m_sel h0 log == MR.m_sel h1 log) // FIXME this should be automatic from the modifies
      | Pinv_define t ->
        assert(modifies_mem_table t h0 h1 /\ mem_disjoint t mtable);
        lemma_mm_forall_frame map p.local_invariant p.local_footprint p.local_invariant_framing tls_define_region h0 h1;
        assume(MR.m_sel h0 log == MR.m_sel h1 log)) // FIXME this should be automatic from the modifies
    else () in
  let create (i:ip.t{ip.registered i}) (a:p.info i) : ST (p.key i)
    (requires fun h0 -> model /\ package_invariant h0 /\ mem_fresh mtable i h0)
    (ensures fun h0 k h1 ->
      modifies_mem_table mtable h0 h1 /\ p.post a h0 k h1 /\
      package_invariant h1 /\ mem_update mtable i k h0 h1)
    =
    let h0 = get () in
    let tbl : i_mem_table p.key = itable mtable in
    MR.m_recall tbl;
    lemma_ifresh mtable i h0;
    let k : p.key i = p.create i a in
    let h1 = get() in
    assert(MR.m_sel h0 tbl == MR.m_sel h1 tbl);
    package_invariant_framing (Pinv_region tls_tables_region) h0 h1;
    MM.extend tbl i k;
    let h2 = get () in
    lemma_iupdate mtable i k h0 h2;
    lemma_define_tls_honest_regions (p.local_footprint k);
    p.post_framing #i a h0 k h1 tls_define_region h2;
    lemma_mm_forall_frame (MR.m_sel h1 tbl) p.local_invariant p.local_footprint p.local_invariant_framing tls_define_region h1 h2;
    p.local_invariant_framing tls_define_region i h1 k h2;
    assert(mm_forall (MR.m_sel h1 tbl) p.local_invariant h2);
    assert(MR.m_sel h2 tbl == MM.upd (MR.m_sel h1 tbl) i k);
    lemma_mm_forall_extend (MR.m_sel h1 tbl) (MR.m_sel h2 tbl) p.local_invariant i k h1 h2;
    assume(HS.modifies_ref tls_define_region (Set.singleton (mem_addr (itable mtable))) h0 h2); // How to prove?
    lemma_imodifies_mem mtable h0 h2;
    k in
  let coerce (i:ip.t{ip.registered i}) (a:p.info i) (k0:lbytes (p.len a)) : ST (p.key i)
    (requires fun h0 -> package_invariant h0 /\ mem_fresh mtable i h0 /\ (p.ideal ==> ip.corrupt i))
    (ensures fun h0 k h1 ->
      modifies_mem_table mtable h0 h1 /\ p.post a h0 k h1 /\
      package_invariant h1 /\ mem_update mtable i k h0 h1)
    =
    if model then (
      let h0 = get () in
      let tbl : i_mem_table p.key = itable mtable in
      MR.m_recall tbl;
      lemma_ifresh mtable i h0;
      let k : p.key i = p.coerce i a k0 in
      let h1 = get() in
      assert(MR.m_sel h0 tbl == MR.m_sel h1 tbl);
      package_invariant_framing (Pinv_region tls_tables_region) h0 h1;
      MM.extend tbl i k;
      let h2 = get () in
      lemma_iupdate mtable i k h0 h2;
      lemma_define_tls_honest_regions (p.local_footprint k);
      p.post_framing #i a h0 k h1 tls_define_region h2;
      lemma_mm_forall_frame (MR.m_sel h1 tbl) p.local_invariant p.local_footprint p.local_invariant_framing tls_define_region h1 h2;
      p.local_invariant_framing tls_define_region i h1 k h2;
      assert(mm_forall (MR.m_sel h1 tbl) p.local_invariant h2);
      assert(MR.m_sel h2 tbl == MM.upd (MR.m_sel h1 tbl) i k);
      lemma_mm_forall_extend (MR.m_sel h1 tbl) (MR.m_sel h2 tbl) p.local_invariant i k h1 h2;
      assume(HS.modifies_ref tls_define_region (Set.singleton (mem_addr (itable mtable))) h0 h2); // How to prove?
      lemma_imodifies_mem mtable h0 h2;
      k
    ) else p.coerce i a k0
    in
  let post_framing (#i:ip.t{ip.registered i}) (a:p.info i)
    (h0:mem) (k:p.key i) (h1:mem) (r:HH.rid) (h2:mem) : Lemma
    (requires p.post a h0 k h1 /\ modifies_one r h1 h2 /\ ~(Set.mem r (footprint h0)))
    (ensures p.post a h0 k h2)
    =
    // FIXME(adl): we have a problem when model is false - we have nowhere to store
    // the joint footprint of the concrete state! for now we will assume
    // not model ==> local_footprint k = Set.empty for all k
    // We may have to maintain an erased (i_mem_table p.key) when model is off to
    // store the concrete footprints
    assume(~(Set.mem r (footprint h0)) ==> ~(Set.mem r (p.local_footprint k)));
    p.post_framing #i a h0 k h1 r h2
    in
  let p' = Pkg p.key p.info p.len p.ideal
    mtable footprint footprint_framing
    package_invariant package_invariant_framing
    p.post post_framing
    create coerce in
  assert(modifies_mem_table mtable h0 h1);
  (if model then lemma_mm_forall_init (MR.m_sel h1 (itable mtable)) p.local_invariant h1);
  assert(package_invariant h1);
  p'


/// Next, we define a few sample functionalities,
/// parameterized on their abstract index package.
/// --------------------------------------------------------------------------------------------------
/// a default functionality (no interface, and no idealization);
/// for modelling, we could also provide a "leak" function

assume val flag_Raw: bool
type idealRaw = b2t flag_Raw

type rawlen (#ip: ipkg) (#len_of_i: ip.t -> keylen) (i:ip.t) = len:keylen {len = len_of_i i}

type raw (ip: ipkg) (len_of_i: ip.t -> keylen) (i: ip.t) = lbytes (len_of_i i)
let create_raw
  (ip: ipkg) (len_of_i: ip.t -> keylen) (i: ip.t) (len:keylen {len = len_of_i i}):
  ST (raw ip len_of_i i)
  (requires fun h0 -> model)
  (ensures fun h0 p h1 -> True)
  = sample len

let coerce_raw
  (ip: ipkg) (len_of_i: ip.t -> keylen) (i: ip.t) (len:keylen {len = len_of_i i}) (r:lbytes len):
  ST (raw ip len_of_i i)
  (requires fun h0 -> idealRaw ==> ip.corrupt i)
  (ensures fun h0 p h1 -> True)
  = r

let footprint_raw (ip: ipkg) (len_of_i: ip.t -> keylen)
  (#i: ip.t) (k:raw ip len_of_i i) : GTot rset = Set.empty

<<<<<<< HEAD
(* ---
let rp (ip:ipkg) (len_of_i: ip.t -> keylen): ST (pkg ip) 
=======
let rp (ip:ipkg) (len_of_i: ip.t -> keylen): ST (pkg ip)
>>>>>>> d8a651be
  (requires fun h0 -> True)
  (ensures fun h0 _ h1 -> modifies_one tls_define_region h0 h1)
=
  memoization #ip
    (LocalPkg
      (raw ip len_of_i)
      (rawlen #ip #len_of_i)
      (fun (#i:ip.t) (n:rawlen i) -> n)
      idealRaw
      (footprint_raw ip len_of_i)
      (fun #_ _ _ -> True) // no invariant
      (fun _ _ _ _ _ -> ())
      (fun #_ _ _ _ _ -> True) // no post-condition
      (admit())
      (create_raw ip len_of_i)
      (coerce_raw ip len_of_i))

/// --------------------------------------------------------------------------------------------------
/// module AEAD
/// sample generic, agile functionality.
///
/// TODO package instead StAE; what to do with the algorithm?

type aeadAlg = | AES_GCM128 | AES_GCM256
let aeadLen: aeadAlg -> keylen = function
  | AES_GCM128 -> 32ul
  | AES_GCM256 -> 48ul

// 17-10-31  this abbreviation breaks typechecking when used; why?
// unfold type aeadAlgi (#ip:ipkg aeadAlg) (i:ip.t) = a:aeadAlg {a == ip.get_info i}

assume val flag_AEAD: bool
type idealAEAD = b2t flag_AEAD

type keyrepr a = lbytes (aeadLen a)
assume new type key (ip: ipkg) (aeadAlg_of_i: ip.t -> aeadAlg) (i:ip.t{ip.registered i}) // abstraction required for indexing

assume val aead_footprint:
  #ip:ipkg -> #aeadAlg_of_i: (ip.t -> aeadAlg) -> #i:ip.t{ip.registered i} ->
  k:key ip aeadAlg_of_i i -> GTot rset

// The local AEAD invariant
assume val aead_inv:
  #ip:ipkg -> #aeadAlg_of_i: (ip.t -> aeadAlg) -> #i:ip.t{ip.registered i} ->
  k:key ip aeadAlg_of_i i -> h:mem -> GTot Type0

assume val aead_invariant_framing:
  ip:ipkg -> aeadAlg_of_i: (ip.t -> aeadAlg) ->
  r:HH.rid -> i:ip.t{ip.registered i} ->
  h0:mem -> k:key ip aeadAlg_of_i i -> h1:mem ->
  Lemma (requires aead_inv k h0 /\ modifies_one r h0 h1 /\ ~(r `Set.mem` aead_footprint k))
        (ensures aead_inv k h1)

assume val aead_empty_log: ip: ipkg -> aeadAlg_of_i: (ip.t -> aeadAlg) ->
  #i: ip.t{ip.registered i} -> a: aeadAlg {a == aeadAlg_of_i i} ->
  h0:mem -> k:key ip aeadAlg_of_i i -> h1:mem -> Type0

assume val aead_empty_log_framing: ip: ipkg -> aeadAlg_of_i: (ip.t -> aeadAlg) ->
  #i: ip.t{ip.registered i} -> a: aeadAlg {a == aeadAlg_of_i i} ->
  h0:mem -> k:key ip aeadAlg_of_i i -> h1:mem -> r:HH.rid -> h2:mem -> Lemma
    (requires (aead_empty_log ip aeadAlg_of_i a h0 k h1 /\ modifies_one r h1 h2 /\ ~(r `Set.mem` aead_footprint k)))
    (ensures (aead_empty_log ip aeadAlg_of_i a h0 k h2))

assume val create_key:
  ip: ipkg -> aeadAlg_of_i: (ip.t -> aeadAlg) -> i: ip.t{ip.registered i} ->
  a:aeadAlg {a == aeadAlg_of_i i} -> ST (key ip aeadAlg_of_i i)
    (requires fun h0 -> model)
    (ensures fun h0 k h1 -> modifies_none h0 h1
      /\ aead_empty_log ip aeadAlg_of_i a h0 k h1 /\ aead_inv k h1)

assume val coerce_key:
  ip: ipkg -> aeadAlg_of_i: (ip.t -> aeadAlg) -> i: ip.t{ip.registered i} ->
  a:aeadAlg {a == aeadAlg_of_i i} -> keyrepr a -> ST (key ip aeadAlg_of_i i)
    (requires fun h0 -> idealAEAD ==> ip.corrupt i)
    (ensures fun h0 k h1 -> modifies_none h0 h1
      /\ aead_empty_log ip aeadAlg_of_i a h0 k h1 /\ aead_inv k h1)

let mp (ip:ipkg) (aeadAlg_of_i: ip.t -> aeadAlg)
  : ST (pkg ip) (requires fun h0 -> True)
  (ensures fun h0 p h1 -> modifies_mem_table p.define_table h0 h1 /\ p.package_invariant h1)
  =
  memoization #ip
    (LocalPkg
      (key ip aeadAlg_of_i)
      (fun (i:ip.t) -> a:aeadAlg{a = aeadAlg_of_i i})
      (fun #_ a -> aeadLen a)
      idealAEAD
      (aead_footprint #ip #aeadAlg_of_i)
      (aead_inv #ip #aeadAlg_of_i)
      (aead_invariant_framing ip aeadAlg_of_i)
      (aead_empty_log ip aeadAlg_of_i)
      (aead_empty_log_framing ip aeadAlg_of_i)
      (create_key ip aeadAlg_of_i)
      (coerce_key ip aeadAlg_of_i))

val encrypt:
  ip:ipkg -> aeadAlg_of_i: (ip.t -> aeadAlg) -> #i:ip.t{ip.registered i} ->
  k: key ip aeadAlg_of_i i -> nat -> ST nat
  (requires fun h0 -> aead_inv k h0)
  (ensures fun h0 c h1 -> modifies (aead_footprint k) h0 h1 /\ aead_inv k h1)

let encrypt _ _ #_ k v = v + 1

//17-11-22 TODO: generic wrapping of encrypt from local_invariant to package_invariant

/// TLS-SPECIFIC KEY SCHEDULE
/// --------------------------------------------------------------------------------------------------

/// module Id
///
/// We provide an instance of ipkg to track key derivation (here using constant labels)
/// these labels are specific to HKDF, for now strings e.g. "e exp master".
type label = string

/// the middle extraction takes an optional DH secret, identified by this triple
/// we use our own datatype to simplify typechecking
type id_dhe =
  | NoIDH
  | IDH:
    gX: CommonDH.dhi ->
    gY: CommonDH.dhr gX -> id_dhe

// The "ciphersuite hash algorithms" eligible for TLS 1.3 key derivation.
// We will be more restrictive.
type kdfa = Hashing.Spec.alg

/// Runtime key-derivation parameters, to be adjusted.
///
/// HKDF defines an injective function from label * context to bytes, to be used as KDF indexes.
///
type context =
  | Extract: context // TLS extractions have no label and no context; we may separate Extract0 and Extract2
  | ExtractDH: v:id_dhe -> context // This is Extract1 (the middle extraction)
  | Expand: context // TLS expansion with default hash value
  | ExpandLog: // TLS expansion using hash of the handshake log
    info: TLSInfo.logInfo (* ghost, abstract summary of the transcript *) ->
    hv: Hashing.Spec.anyTag (* requires stratification *) -> context

/// Underneath, HKDF takes a "context" and a required length, with
/// disjoint internal encodings of the context:
/// [HKDF.format #ha label digest len]

type id_psk = nat // external application PSKs only; we may also set the usage's maximal recursive depth here.
type pre_id =
  | Preshared:
      a: kdfa (* fixing the hash algorithm *) ->
      id_psk  ->
      pre_id
  | Derive:
      i:pre_id (* parent index *) ->
      l:label (* static part of the derivation label *) ->
      context (* dynamic part of the derivation label *) ->
      pre_id

// always bound by the index (and also passed concretely at creation-time).
val ha_of_id: i:pre_id -> kdfa
let rec ha_of_id = function
  | Preshared a _ -> a
  | Derive i lbl ctx -> ha_of_id i

// placeholders
assume val idh_of_log: TLSInfo.logInfo -> id_dhe
assume val summary: bytes -> TLSInfo.logInfo

// concrete transcript digest
let digest_info (a:kdfa) (info:TLSInfo.logInfo) (hv: Hashing.Spec.anyTag) =
  exists (transcript: bytes).
    // Bytes.length hv = tagLen a /\
    hv = Hashing.Spec.hash a transcript /\
    Hashing.CRF.hashed a transcript /\
    info = summary transcript

/// stratified definition of id required.
///
/// we will enforce
/// * consistency on the hash algorithm
/// * monotonicity of the log infos (recursively including earlier resumption logs).
/// * usage restriction: the log after DH must include the DH identifier of the parent.
///   (Hence, we should either forbid successive DHs or authenticate them all.)
///
val wellformed_id: pre_id -> Type0
let rec wellformed_id = function
  | Preshared a _ -> True
  | Derive i l (ExpandLog info hv) -> wellformed_id i /\ digest_info (ha_of_id i) info hv
  | Derive i lbl ctx ->
      //TODO "ctx either extends the parent's, or includes its idh" /\
      wellformed_id i

type id = i:pre_id {wellformed_id i}

type honest_idh (c:context) =
  ExtractDH? c /\ IDH? (ExtractDH?.v c) /\
  (let ExtractDH (IDH gX gY) = c in CommonDH.honest_dhr gY)

/// We use a global honesty table for all indexes Inside ipkg, we
/// assume all index types are defined in the table below We assume
/// write access to this table is public, but the following global
/// invariant must be enforced: if i is corrupt then all indexes
/// derived from i are also corrupt
/// ---EXCEPT if ctx is ExtractDH g gx gy with CommonDH.honest_dhr gy
///
type honesty_invariant (m:MM.map' id (fun _ -> bool)) =
  (forall (i:id) (l:label) (c:context{wellformed_id (Derive i l c)}).
  {:pattern (m (Derive i l c))}
  Some? (m (Derive i l c)) ==> Some? (m i) /\
  (m i = Some false ==> (honest_idh c \/ m (Derive i l c) = Some false)))

private type i_honesty_table =
  MM.t tls_honest_region id (fun (t:id) -> bool) honesty_invariant
private let h_table = if model then i_honesty_table else unit

let honesty_table: h_table =
  if model then
    MM.alloc #tls_honest_region #id #(fun _ -> bool) #honesty_invariant
  else ()

// Registered is monotonic
type registered (i:id) =
  (if model then
    let log : i_honesty_table = honesty_table in
    MR.witnessed (MM.defined log i)
  else True)

type regid = i:id{registered i}

type honest (i:id) =
  (if model then
    let log: i_honesty_table = honesty_table in
    MR.witnessed (MM.contains log i true)
  else False)

type corrupt (i:id) =
  (if model then
    let log : i_honesty_table = honesty_table in
    MR.witnessed (MM.contains log i false)
  else True)

// ADL: difficult to prove, relies on an axiom outside the current formalization of FStar.Monotonic
let lemma_honest_corrupt (i:regid)
  : Lemma (honest i <==> ~(corrupt i)) =
  admit()

let lemma_corrupt_invariant (i:regid) (lbl:label)
  (ctx:context {wellformed_id (Derive i lbl ctx) /\ registered (Derive i lbl ctx)})
  : ST unit
  (requires fun h0 -> ~(honest_idh ctx))
  (ensures fun h0 _ h1 ->
    corrupt i ==> corrupt (Derive i lbl ctx) /\ h0 == h1)
  =
  lemma_honest_corrupt i;
  lemma_honest_corrupt (Derive i lbl ctx);
  if model then
    let log : i_honesty_table = honesty_table in
    MR.m_recall log;
    MR.testify (MM.defined log i);
    match MM.lookup log i with
    | Some true -> ()
    | Some false ->
      let m = MR.m_read log in
      // No annotation, but the proof relies on the global log invariant
      MR.testify (MM.defined log (Derive i lbl ctx));
      MM.contains_stable log (Derive i lbl ctx) false;
      MR.witness log (MM.contains log (Derive i lbl ctx) false)
  else ()

let get_honesty (i:id {registered i}) : ST bool
  (requires fun h0 -> True)
  (ensures fun h0 b h1 -> h0 == h1
    /\ (b <==> honest i) /\ (not b <==> corrupt i))
  =
  lemma_honest_corrupt i;
  if model then
    let log : i_honesty_table = honesty_table in
    MR.m_recall log;
    MR.testify (MM.defined log i);
    match MM.lookup log i with
    | Some b -> b
  else false

// TODO(adl) preservation of the honesty table invariant
let rec lemma_honesty_update (m:MM.map id (fun _ -> bool) honesty_invariant)
  (i:regid) (l:label) (c:context{wellformed_id (Derive i l c)})
  (b:bool{b <==> honest i /\ not b <==> corrupt i})
  : Lemma (honesty_invariant (MM.upd m (Derive i l c) b))
// : Lemma (requires Some? (m i ) /\ None? (m (Derive i l c)) /\ m i == Some false ==> not b)
//         (ensures honesty_invariant (MM.upd m (Derive i l c) b))
  = admit() // easy

let register_derive (i:regid) (l:label) (c:context{wellformed_id (Derive i l c)})
  : ST (regid * bool)
  (requires fun h0 -> True)
  (ensures fun h0 (i', b) h1 ->
    modifies_one tls_honest_region h0 h1
    /\ (i' == Derive i l c)
    /\ (b2t b <==> honest i')
    /\ (not b <==> corrupt i'))
  =
  let i':id = Derive i l c in
  if model then
    let log : i_honesty_table = honesty_table in
    MR.m_recall log;
    match MM.lookup log i' with
    | Some b -> lemma_honest_corrupt i'; (i', b)
    | None ->
      let b = get_honesty i in
      let h = get () in
      lemma_honesty_update (MR.m_sel h log) i l c b;
      MM.extend log i' b;
      lemma_honest_corrupt i';
      (i', b)
  else (i', false)

// 17-10-21 WIDE/NARROW INDEXES (old)
//
// We'd rather keep wide indexes secret.  Internally, for each salt
// index, we maintain a table from (g, gX, gY) to PRFs, with some
// sharing.  (The sharing may be public, but not wide indexes values
// are not.)  Informally this is sound because our limited use of the
// tables does not depend on their sharing.
//
// The danger of overly precise indexes is that, ideally, we may
// separate instances that use the same concrete keys---in our case
// this does not matter because security does not depend on their
// sharing.

let ii: ipkg = // (#info:Type0) (get_info: id -> info) =
  Idx id registered honest corrupt get_honesty

/// Try out on examples: we may need a stateful invariant of the form
/// "I have used this secret to create exactly these keys".


/// We expect this function to be fully applied at compile time,
/// returning a package and a algorithm-derivation function to its
/// agility parameter (to be usually applied at run-time).
///

/// ADL: PROPOSED CHANGE (09/11/17)
/// ===================================================================================
/// We propose to encode the idealization order of packages inside the usage function
/// Namely, for all labels, the associated derived package can only be ideal if
/// its parent is ideal. This condition will be checked when the packages are created
/// (the packager must provide a flag that satisfies this condition), after the
/// derivation tree is fixed.
/// ===================================================================================
/// noeq type range (info: Type0) (lbl:label) (ideal: Type0) = | Use:
///     info': Type0 ->
///     get_info': (id -> info') ->
///     pkg': pkg info' (ii #info' get_info'){pkg'.ideal ==> ideal} ->
///     derive: (i: id -> a: info -> ctx: context {wellformed_id (Derive i lbl ctx)} -> a': info' {a' == get_info' (Derive i lbl ctx)}) ->
///     range info lbl
///
/// type usage (info: Type0) = (| ideal:Type0 & lbl: label -> (* compile-time *) range info lbl parent_ideal |)
/// ===================================================================================

(*
noeq type range (lbl:label) = | Use:
    info': Type0 ->
    get_info': (id -> info') ->
    pkg': pkg ii ->
    derive: (i: id -> ctx: context {wellformed_id (Derive i lbl ctx)} -> a': info' {a' == get_info' (Derive i lbl ctx)}) ->
    range lbl
*)

type usage = lbl: label -> pkg ii (* compile-time *)

// Initially, the info only consists of the hash algorithm, and it is
// invariant through extractions and derivations... until the first
// hashed transcript, at which point the

(*
/// parametricity? (Old/Later)
/// we have [#id #pd #u #i #a]
/// u v returns [#ip #p (derive_alg: pd.info -> p.info) (derive_index: id.t -> i.t)]
///
/// We finally use a global, recursive instantiation of indexes to
/// compose all our functionalities, with for instance
/// (fun i -> Derived i v) to get the derived index.

// (*UNUSED *) type usage' (#ii:ipkg) (a: ii.t -> Type0) =
//   label ->
//     ip:ipkg &
//     p: pkg ip &
//     derive_index: (ii.t -> ip.t) &
//     derive_info: (i: ii.t -> a i -> p.use (derive_index i))
// note that [a] is [d.use]
// should usage be part of info?
// what about state state (safety etc)?
*)

/// --------------------------------------------------------------------------------------------------
/// module KDF
///
/// we define a KDF parametric in both its usage and ipkg
/// We rely on type abstraction to separate secrets with different indexes
/// For soundness, we must also prevent external calls to create derived secrets.
///
/// We idealize KDF as a random function, with lazy sampling.
/// This holds syntactically only after inlining all calls to
/// pkg.create/coerce.
///
/// This requires memoizing calls, which is a bit tricky when calling
/// stateful allocators.

assume val flag_KDF: b:bool{b ==> model}
type idealKDF = b2t flag_KDF

// Note that when model is off, safeKDF is False and corruptKDF is True
type safeKDF (i:regid) = idealKDF /\ honest i
type corruptKDF (i:regid) = idealKDF ==> corrupt i

type details (ha:kdfa) = | Log:
  loginfo: TLSInfo.logInfo ->
  hv: Hashing.Spec.anyTag {digest_info ha loginfo hv} -> details ha

type info = | Info:
  ha:kdfa ->
  option (details ha) -> info

// TODO find a nice way to express the idealization ordering
assume val lemma_ideal_order: u:usage -> lbl:label ->
  Lemma (let p : pkg ii = u lbl in Pkg?.ideal p ==> idealKDF)
  // can't use p.ideal because of LocalPkg shadowing


val get_info: id -> info
// 17-11-01 can't get it to verify; should follow from the definition of wellformed_id?
//#set-options "--initial_ifuel 2 --initial_fuel 2"
let rec get_info (i0: id): info =
  match i0 with
  | Preshared a _                 -> Info a None
  | Derive i l (ExpandLog log hv) -> Info (ha_of_id i) (Some (Log log hv))
  | Derive i _ _                  -> get_info i

let derived_key
  (u: usage)
  (i: regid)
  (lbl: label)
  (ctx: context {wellformed_id (Derive i lbl ctx) /\ registered (Derive i lbl ctx)})
=
  (Pkg?.key (u lbl)) (Derive i lbl ctx)

let there = Mem.tls_tables_region // : MR.rid = admit()

/// key-derivation table (memoizing create/coerce)
type domain (i:regid) = | Domain:
  lbl: label ->
  ctx: context {wellformed_id (Derive i lbl ctx) /\ registered (Derive i lbl ctx)} -> domain i

type ideal_or_real (it:Type0) (rt:Type0) =
  | Ideal: v:it -> ideal_or_real it rt
  | Real: v:rt -> ideal_or_real it rt

unfold type ir_key (safe: regid -> GTot Type0) (it:Type0) (rt:Type0) (i:regid) =
  (if model then
    s:ideal_or_real it rt{safe i <==> Ideal? s}
  else rt)

private type table
  // (ip: ipkg)
  (u: usage)
  (i: regid)
= MM.t there (domain i) (fun (Domain lbl ctx) -> derived_key u i lbl ctx) (fun _ -> True)

let secret_len (a: info): keylen = UInt32.uint_to_t (Hashing.Spec.tagLen a.ha)
type real_secret (i:regid) = lbytes (secret_len (get_info i))

// id vs regid?
type secret (u: usage) (i: ii.t {registered i}) =
  ir_key safeKDF (table u i) (real_secret i) i

// when to be parametric on ip? not for the KDF itself: we use ip's constructors.
//type secret (u: usage info) (i:regid) =
//  (if honest i then table u i
//  else lbytes (secret_len (get_info i)))

let secret_ideal (#u: usage) (#i: regid) (t: secret u i {safeKDF i}): table u i =
  let t : s:ideal_or_real (table u i) (real_secret i) {safeKDF i <==> Ideal? s} = t in
  Ideal?.v t

let ideal_secret (#u: usage) (#i: regid) (t: table u i {safeKDF i}) : secret u i =
  let t : s:ideal_or_real (table u i) (real_secret i) {safeKDF i <==> Ideal? s} = Ideal t in
  assert(model); t

let secret_corrupt (#u: usage) (#i: regid) (t: secret u i {corruptKDF i}): real_secret i =
  if model then
   let t : s:ideal_or_real (table u i) (real_secret i) {safeKDF i <==> Ideal? s} = t in
   (lemma_honest_corrupt i; Real?.v t)
  else t

let corrupt_secret (#u: usage) (#i: regid) (t: real_secret i {corruptKDF i}) : secret u i =
  if model then
    (lemma_honest_corrupt i;
    let s : s:ideal_or_real (table u i) (real_secret i) {safeKDF i <==> Ideal? s} = Real t in s)
  else t

/// Real KDF schemes, parameterized by an algorithm computed from the
/// index (existing code).

/// maybe reverse-inline sampling from low-level KeyGen?
/// otherwise we have to argue it is what Create does.
///
/// MK: what does reverse-inline of low-level KeyGen mean?

val coerce:
  u: usage ->
  i: ii.t {ii.registered i} -> // using regid yields unification failures below
  a: info {a == get_info i} (* run-time *) ->
  repr: lbytes (secret_len a) ->
  ST (secret u i)
  (requires fun h0 -> idealKDF ==> corrupt i)
  (ensures fun h0 p h1 -> True)
let coerce u i a repr = corrupt_secret #u #i repr

/// NS:
/// MM.alloc is a stateful function with all implicit arguments
/// F* will refuse to instantiate all those arguments, since implicit
/// instantiation in F* should never result in an effect.
///
/// Stateful functions always take at least 1 concrete argument.
///
/// I added a unit here
///
/// CF: Ok; I did not know. Is it a style bug in FStar.Monotonic.Map ?
let alloc (#r:FStar.Monotonic.RRef.rid) #a #b #inv (u:unit)
  : ST (MM.t r a b inv)
       (requires (fun h -> inv (MM.empty_map a b)))
       (ensures (fun h0 x h1 ->
    inv (MM.empty_map a b) /\
    ralloc_post r (MM.empty_map a b) h0 (FStar.Monotonic.RRef.as_hsref x) h1))
  = MM.alloc #r #a #b #inv

val create:
//ip: ipkg ->
  u: usage ->
  i: ii.t {ii.registered i} -> // using regid yields unification failures below
  a: info {a == get_info i}(* run-time *) ->
  ST (secret u i)
  (requires fun h0 -> model)
  (ensures fun h0 r h1 -> True)
let create u i a =
  let honest = get_honesty i in
  if flag_KDF && honest then
    ideal_secret (alloc())
//    let t : table u i = MM.alloc #there #(domain i) #(fun (Domain lbl ctx) -> derived_key u i lbl ctx) #(fun _ -> True) in
//    ideal_secret t
  else
    corrupt_secret #u #i (sample (secret_len a))

/// We are using many KDF packages (one for each usage),
/// idealized one at a time.  (Having one proof step for each nested
/// level of key derivation seems unavoidable: we need to idealize
/// parents before childrens.)


#set-options "--print_universes --print_implicits --print_full_names"
let pp (u: usage): pkg ii =
  //assert_norm(regid == i: ii.t {ii.registered i});
  Pkg
  (secret u)
  (fun (i:ii.t) -> a:info{a == get_info i})
  (fun #_ a -> secret_len a)
  idealKDF
  (create u)
  (coerce u)

let ukey (u:usage) (lbl:label) (i:regid) = (u lbl).key i

/// The well-formedness condition on the derived label (opaque from
/// the viewpoint of the KDF) enforces
///
inline_for_extraction
val derive:
  #u: usage ->
  #i: regid ->
  k: secret u i ->
  a: info {a == get_info i} ->
  lbl: label ->
  ctx: context {~(honest_idh ctx) /\ wellformed_id (Derive i lbl ctx)} ->
  a': (u lbl).info (Derive i lbl ctx) ->
  ST (_:unit{registered (Derive i lbl ctx)} & ukey u lbl (Derive i lbl ctx))
  (requires fun h0 -> True)
  (ensures fun h0 r h1 -> True
    // modifies our own local state and whatever create/coerce modifies
    // no need to track the ideal state
  )

let derive #u #i k a lbl ctx a' =
  // register (Derive i lbl ctx) and return its honesty (defaults to get_honesty i)
  let honest = get_honesty i in
  let i', honest' = register_derive i lbl ctx in
  lemma_corrupt_invariant i lbl ctx;
  let x = Domain lbl ctx in
  let pkg = u lbl in
  lemma_ideal_order u lbl; // TODO(adl) get the idealization order condition from (u lbl) above
  if flag_KDF && honest
  then
    let v: option (derived_key u i lbl ctx) = MM.lookup (secret_ideal k) x in
    match v with
    //17-10-30 was failing with scrutiny error: match MM.lookup (secret_ideal k) x
    | Some dk -> (| (), dk |)
    | None ->
      let dk = pkg.create i' a' in
      //17-10-20 TODO framing across create
      let h = get() in
      assume(MM.fresh (secret_ideal k) x h); // FIXME(adl)!!
      MM.extend (secret_ideal k) x dk;
      (| (), dk |)
  else
    let raw =
      HKDF.expand #(a.ha) (secret_corrupt k) (Platform.Bytes.abytes lbl) (UInt32.v (pkg.len a')) in
    let dk = pkg.coerce i' a' raw in
    (| (), dk |)

/// Outlining a global KDF state invariant, supported by package
/// definition tables for all derivable functionalities.
///
/// for all (i: id) (lbl) (ctx).
///   let i' = Derive lbl ctx in
///   wellformed_id i' ==>
///   let u = u_of_i i in
///   let pkg',... = u lbl in
///   match KDF.lookup i with
///   | None -> None? pkg'.lookup i' // used when creating PRFs
///   | Some k -> pkg'.lookup i' == lookup k (Domain lbl ctx) // used when extending PRFs.
///
/// The invariant is restored by the time derive return.
/// (note we implicitly rely on u_of_i)


/// --------------------------------------------------------------------------------------------------
/// PSKs, Salt, and Extraction (can we be more parametric?)

assume val flag_KEF0: b:bool{b ==> model /\ flag_KDF ==> b}
type idealKEF0 = b2t flag_KEF0
assume val lemma_kdf_kef0: unit -> Lemma (idealKDF ==> idealKEF0)

let safeKEF0 (i:regid) = idealKEF0 /\ honest i
let corruptKEF0 (i:regid) = idealKEF0 ==> corrupt i

/// key-derivation table (memoizing create/coerce)

val ssa: #a:Type0 -> Preorder.preorder (option a)
let ssa #a =
  let f x y =
    match x,y with
    | None, _  -> True
    | Some v, Some v' -> v == v'
    | _ -> False in
  f


// memoizing a single extracted secret
private type mref_secret (u: usage) (i: regid) =
  // would prefer: HyperStack.mref (option (secret u i)) (ssa #(secret u i))
  MR.m_rref there (option (secret u i)) ssa

/// covering two cases: application PSK and resumption PSK
/// (the distinction follow from the value of i)
type psk (u: usage) (i: regid) =
  ir_key safeKEF0 (mref_secret u i) (real_secret i) i

let psk_ideal (#u: usage) (#i:regid) (p:psk u i {safeKEF0 i}): mref_secret u i =
  let t : s:ideal_or_real (mref_secret u i) (real_secret i) {safeKEF0 i <==> Ideal? s} = p in
  Ideal?.v t

let ideal_psk (#u: usage) (#i:regid) (t: mref_secret u i{safeKEF0 i}) : psk u i =
  let t : s:ideal_or_real (mref_secret u i) (real_secret i) {safeKEF0 i <==> Ideal? s} = Ideal t in
  assert(model); t

let psk_real (#u: usage) (#i:regid) (p:psk u i {corruptKEF0 i}): real_secret i =
  lemma_honest_corrupt i;
  if model then
    let t : s:ideal_or_real (mref_secret u i) (real_secret i) {safeKEF0 i <==> Ideal? s} = p in
    Real?.v t
  else p

let real_psk (#u: usage) (#i:regid) (t: real_secret i{corruptKEF0 i}) : psk u i =
  if model then
    (lemma_honest_corrupt i;
    let s : s:ideal_or_real (mref_secret u i) (real_secret i) {safeKEF0 i <==> Ideal? s} = Real t in s)
  else t

type ext0 (u:usage) (i:ii.t {ii.registered i}) =
  _:unit{registered (Derive i "" Extract)} & psk u (Derive i "" Extract)

val coerce_psk:
  #u: usage ->
  i: ii.t {ii.registered i} ->
  a: info {a == get_info i} ->
  raw: lbytes (secret_len a) ->
  ST (ext0 u i)
  (requires fun h0 -> idealKEF0 ==> corrupt i)
  (ensures fun h0 p h1 -> (*TBC*) True)

let coerce_psk #u i a raw =
  let i', honest' = register_derive i "" Extract in
  lemma_corrupt_invariant i "" Extract;
  (| (), real_psk #u #i' raw |)

val create_psk:
  #u: usage ->
  i: ii.t {ii.registered i} ->
  a: info {a == get_info i} ->
  ST (ext0 u i)
  (requires fun h0 -> True)
  (ensures fun h0 p h1 -> (*TBC*) True)
let create_psk #u i a =
  let i', honest' = register_derive i "" Extract in
  lemma_corrupt_invariant i "" Extract;
  if flag_KEF0 && honest' then
    let t' = secret u i' in
    let r: mref_secret u i' = MR.m_alloc #(option t') #(ssa #t') there None in
    (| (), ideal_psk #u #i' r |)
  else
    (| (), real_psk #u #i' (sample (secret_len a)) |)

let pskp (*ip:ipkg*) (u:usage): pkg ii = Pkg
  (ext0 u)
  (fun i -> a: info{a == get_info i})
  (fun #_ a -> secret_len a)
  idealKEF0
  create_psk
  coerce_psk

/// HKDF.Extract(key=0, materials=k) idealized as a (single-use) PRF,
/// possibly customized on the distribution of k.
val extract0:
  #u: usage ->
  #i: regid ->
  k: ext0 u i ->
  a: info {a == get_info i} ->
  ST
    (secret u (Derive i "" Extract))
    (requires fun h0 -> True)
    (ensures fun h0 p h1 -> (*TBC*) True)

let extract0 #u #i k a =
  let (| _, p |) = k in
  let i':regid = Derive i "" Extract in
  let honest' = get_honesty i' in
  lemma_kdf_kef0 (); // idealKDF ==> idealKEF0
  if flag_KEF0 && honest'
  then
    let k: mref_secret u i' = psk_ideal p in
    match MR.m_read k with
    | Some extract -> extract
    | None ->
      let extract = create u i' a in
      let mrel = ssa #(secret u i') in
      let () =
        MR.m_recall k;
        let h = get() in
        assume (MR.m_sel h k == None); // TODO framing of call to create
        assume (mrel None (Some extract)); // TODO Fix the monotonic relation
        MR.m_write k (Some extract) in
      extract
  else
    let k = psk_real p in
    let raw = HKDF.extract #(a.ha) (Hashing.zeroHash a.ha) k in
    coerce u i' a raw

/// The "salt" is an optional secret used (exclusively) as HKDF
/// extraction key. The absence of salt (e.g. when no PSK is used) is
/// handled using a special, constant salt marked as compromised.
///
/// salt is indexed by the usage of the secret that will be extracted
/// (the usage of the salt itself is fixed).
///
/// We use separate code for salt1 and salt2 because they are
/// separately idealized (salt1 is more complicated)

assume val flag_PRF1: b:bool{flag_KDF ==> b /\ b ==> model /\ flag_KEF0 ==> b}
let idealPRF1 = b2t flag_PRF1
let lemma_kdf_prf1 (): Lemma (idealKDF ==> idealPRF1) = admit()

type safePRF1 (i:regid) = idealPRF1 /\ honest i
type corruptPRF1 (i:regid) = idealPRF1 ==> corrupt i

assume type salt (u: usage) (i: id)

assume val create_salt:
  #u: usage ->
  i: id ->
  a: info ->
  salt u i

assume val coerce_salt:
  #u: usage ->
  i: id ->
  a: info ->
  raw: lbytes (secret_len a) ->
  salt u i

let saltp (*ip:ipkg*) (u:usage): pkg ii = Pkg
  (salt u)
  (fun (i:ii.t) -> a:info{a == get_info i})
  (fun #_ a -> secret_len a)
  idealPRF1
  create_salt
  coerce_salt

/// HKDF.Extract(key=s, materials=dh_secret) idealized as 2-step
/// (KEF-ODH, KEF-Salt game); we will need separate calls for clients
/// and servers.

/// two flags; we will idealize ODH first
assume val flag_ODH: b:bool { (flag_PRF1 ==> b) /\ (b ==> model)}
type idealODH = b2t flag_ODH

type safeODH (i:regid) = idealODH /\ honest i
type corruptODH (i:regid) = idealODH ==> corrupt i

/// we write prf_ for the middle salt-keyed extraction, conditionally
/// idealized as a PRF keyed by salt1 depending on flag_prf1
///
/// its interface provides create, coerce, leak, and extract its
/// internal table memoizes it either with *wide* domain gZ, or with
/// *narrow* domain idh
///
/// Returns a narrow-indexed key,
///
/// its internal state ensures sharing
///
assume val prf_leak:
  #u: usage ->
  #i: regid ->
  #a: info {a == get_info i} ->
  s: salt u i {idealPRF1 ==> corrupt i} ->
  Hashing.Spec.hkey a.ha

type ext1 (u:usage) (i:regid) (idh:id_dhe) =
  _:unit{registered (Derive i "" (ExtractDH idh))} & secret u (Derive i "" (ExtractDH idh))

val prf_extract1:
  #u: usage ->
  #i: regid ->
  a: info {a == get_info i} ->
  s: salt u i ->
  idh: id_dhe{~(honest_idh (ExtractDH idh))} ->
  gZ: bytes ->
  ST (ext1 u i idh)
  (requires fun h0 -> True)
  (ensures fun h0 k h1 -> True)

let prf_extract1 #u #i a s idh gZ =
  let j, honest' = register_derive i "" (ExtractDH idh) in
  lemma_corrupt_invariant i "" (ExtractDH idh);
  let honest = get_honesty i in
  lemma_kdf_prf1 ();
  if flag_PRF1 && honest
  then
    (* TBD: memoization
    let w =
      // "wide" PRF, memoized on gZ
      match find s.wide gZ with
      | Some w -> w // may return k
      | None ->
        let w = pkg.create0 j a in
        s.wide := snoc s.wide w;
        w in  *)
    (| (), create u j a |)
    // agreement on the algorithms follows from the salt.
  else
    let raw_salt = prf_leak #u #i #a s in
    let raw = HKDF.extract raw_salt gZ (* narrow, concrete *) in
    (| (), coerce u j a raw |)

/// ODH (precisely tracking the games, not yet code-complete
/// --------------------------------------------------------------------------------------------------

// Ideally, we maintain a monotonic map from every honestly-sampled
// initiator share gX to its set of honestly-sampled responders shares
// (i,gY).
// The table exists when [Flags.ideal_KDF], a precondition for [flag_odh]

// We need a variant of FStar.Monotonic.Map that enables monotonic updates to
// each entry. We used nested ones to re-use existing libraries, but
// may instead invest is a custom library.
//
// how to share the u and a parameters? intuitively, u is statically
// fixed for everyone, and a is determined by the index i.

//17-10-30 unclear how to fix the usage at packaging-time.  This
// should be entirely static. Intuitively, there is a function from
// indexes to usage. Probably definable with the actual usage (big
// mutual reduction?)
assume val u_of_i: i:id -> usage

type odhid = x:CommonDH.dhi{CommonDH.registered_dhi x}

type peer_index (x:odhid) =
  i:regid & y:CommonDH.dhr x {CommonDH.registered_dhr y /\ registered (Derive i "" (ExtractDH (IDH x y)))}

type peer_instance (#x:odhid) (iy:peer_index x) =
  secret (u_of_i (dfst iy)) (Derive (dfst iy) "" (ExtractDH (IDH x (dsnd iy))))

let peer_table (x:odhid): Type0 =
  MM.t there (peer_index x) (peer_instance #x) (fun _ -> True)
type odh_table = MM.t there odhid peer_table (fun _ -> True)

let odh_state : (if model then odh_table else unit) =
  if model then MM.alloc #there #odhid #peer_table #(fun _ -> True)
  else ()

type odh_fresh (i:odhid) (h:mem) =
  (if model then
    let log : odh_table = odh_state in
    MM.fresh log i h
  else True)

let lemma_fresh_odh (i:CommonDH.dhi) (h:mem)
  : Lemma (CommonDH.fresh_dhi i h ==> odh_fresh i h)
  = admit () // i:dhi implies registered_dhi i and registered_dhi i /\ fresh_dhi i h ==> False

let lemma_fresh_odh_framing (i:CommonDH.dhi) (h0:mem) (h1:mem)
  : Lemma (odh_fresh i h0 /\ modifies_one CommonDH.dh_region h0 h1 ==> odh_fresh i h1)
  = admit() // assume(HH.disjoint there CommonDH.dh_region)

type odh_defined (i:odhid) =
  (if model then
    let log : odh_table = odh_state in
    MR.witnessed (MM.defined log i)
  else True)

type odhr_fresh (#i:odhid) (r:peer_index i) (h:mem) =
  (if model then
    let log : odh_table = odh_state in
    (match MM.sel (MR.m_sel h log) i with
    | Some t ->
      (match MM.sel (MR.m_sel h t) r with
      | None -> True
      | _ -> False)
    | _ -> False)
  else True)

let lemma_fresh_dhr (#i:odhid) (r:peer_index i) (h:mem)
  : Lemma (CommonDH.fresh_dhr (dsnd r) h ==> odhr_fresh r h)
  = admit () // contradition on  CommonDH.registered_dhr y

let lemma_fresh_dhr_framing (#i:odhid) (r:peer_index i) (h0:mem) (h1:mem)
  : Lemma (odhr_fresh r h0 /\ modifies (Set.union (Set.singleton CommonDH.dh_region) (Set.singleton tls_honest_region)) h0 h1 ==> odhr_fresh r h1)
  = admit() // assume(HH.disjoint there CommonDH.dh_region)

/// Client-side instance creation
/// (possibly used by many honest servers)
val odh_init: g: CommonDH.group -> ST (CommonDH.ikeyshare g)
  (requires fun h0 -> True)
  (ensures fun h0 x h1 ->
    let gx : CommonDH.dhi = (| g, CommonDH.ipubshare x |) in
    modifies (Set.union (Set.singleton CommonDH.dh_region) (Set.singleton there)) h0 h1
    /\ model ==> (odh_fresh gx h0 /\ odh_defined gx /\ CommonDH.honest_dhi gx))

let odh_init g =
  let h0 = get () in
  let x = CommonDH.keygen g in
  let h1 = get () in
  if model then
   begin
    let log : odh_table = odh_state in
    let i : CommonDH.dhi = (| g, CommonDH.ipubshare x |) in
    lemma_fresh_odh i h0;
    lemma_fresh_odh_framing i h0 h1;
    assert(MM.sel (MR.m_sel h1 log) i == None);
    let peers = alloc() <: peer_table i in //17-11-22   MM.alloc #there #(peer_index i) #(peer_instance #i) #(fun _ -> True) in
    let h2 = get () in
    assume(MM.sel (MR.m_sel h2 log) i == None); // FIXME allocate peers somewhere else !!
    MM.extend log i peers;
    assume(MR.stable_on_t log (MM.defined log i));
    MR.witness log (MM.defined log i)
   end;
  x

// TODO crypto agility: do we record keygen as honest for a bad group?

/// Server-side creation and completion
///
/// An elaboration of "derive" for two-secret extraction
/// - kdf is the child KDF package.
/// - HKDF is the concrete algorithm
///
/// We require that gX be the share of a honest initiator,
/// but not that they agree on the salt index

private let register_odh (i:regid) (gX:CommonDH.dhi) (gY:CommonDH.dhr gX)
  : ST (j:regid{j == Derive i "" (ExtractDH (IDH gX gY))})
  (requires fun h0 -> model /\ CommonDH.honest_dhr gY)
  (ensures fun h0 _ h1 -> modifies_one tls_honest_region h0 h1)
  =
  let idh = IDH gX gY in
  let ctx = ExtractDH idh in
  assert(honest_idh ctx);
  let j = Derive i "" ctx in // N.B. this is the only case where i can be corrupt and j honest
  let hlog : i_honesty_table = honesty_table in
  MR.m_recall hlog;
  match MM.lookup hlog j with
  | None ->
    let m = MR.m_read hlog in
    assume(honesty_invariant (MM.upd m j true)); // Sepcial case: honest IDH
    MM.extend hlog j true;
    MM.contains_stable hlog j true;
    MR.witness hlog (MM.contains hlog j true); j
  | Some b -> j

val odh_test:
  #u: usage ->
  #i: regid ->
  a: info {a == get_info i} ->
  s: salt u i ->
  gX: odhid{odh_defined gX} ->
  ST (j:peer_index gX{dfst j == i} & peer_instance j)
  (requires fun h0 -> model /\ CommonDH.honest_dhi gX)
  (ensures fun h0 r h1 ->
    // todo, as sanity check
    // let (|gY, s|) = dfst r in
    // flag_odh ==> s == peer_gX gY
    True)

let odh_test #u #i a s gX =
  assume (u == u_of_i i); //17-11-01 TODO modelling
  (* we get the same code as in the game by unfolding dh_responder, e.g.
  let y = CommonDH.keygen g in
  let gY = CommonDH.pubshare y in
  let gZ: bytes (*CommonDH.share g*) = ... in  // used only when (not flag_odh)
  *)
  let h0 = get() in
  let gY, gZ = CommonDH.dh_responder (dfst gX) (dsnd gX) in
  let j = register_odh i gX gY in
  let j' : peer_index gX = (| i, gY |) in
  let h1 = get() in
  lemma_fresh_dhr j' h0;
  lemma_fresh_dhr_framing j' h0 h1;
  assert(odhr_fresh j' h1);
  assert(a == get_info j);
  let k: secret u j =
    if flag_ODH then create u j a (* narrow *)
    else (
      assert(~idealPRF1);
      let raw = HKDF.extract #a.ha (prf_leak s) gZ (* wide, concrete *) in
      assume(~idealKDF); // FIXME(adl): fix the loop in the flag order dependency. See definition of usage for proposed solution
      coerce u j a raw
    ) in
  let h2 = get() in
  assume(odhr_fresh j' h2); // TODO framing of KDF
  let t: odh_table = odh_state in
  MR.testify(MM.defined t gX);
  let peers = Some?.v (MM.lookup t gX) in
  MM.extend peers j' k;
  (| j' , k |)

unfold let idh_of (#g:CommonDH.group) (x:CommonDH.ikeyshare g) (gY:CommonDH.rshare g (CommonDH.ipubshare x)) =
  IDH (| g, CommonDH.ipubshare x |) gY

// the PRF-ODH oracle, computing with secret exponent x
val odh_prf:
  #u: usage ->
  #i: regid ->
  a: info {a == get_info i}->
  s: salt u i ->
  g: CommonDH.group ->
  x: CommonDH.ikeyshare g ->
  gY: CommonDH.rshare g (CommonDH.ipubshare x) ->
  ST (_:unit{registered (Derive i "" (ExtractDH (idh_of x gY)))} & secret u (Derive i "" (ExtractDH (idh_of x gY))))
  (requires fun h0 ->
    let gX : CommonDH.dhi = (| g, CommonDH.ipubshare x |) in
    CommonDH.honest_dhi gX /\ odh_defined gX
    /\ (model ==> (CommonDH.fresh_dhr #gX gY h0)))
  (ensures fun h0 _ h1 -> True)

// FIXME. Lemma is false. Not sure how to fix
let lemma_fresh_dhr_hinv (#x:CommonDH.dhi) (y:CommonDH.dhr x) (h:mem)
  : Lemma (requires (model ==> CommonDH.fresh_dhr #x y h))
          (ensures ~(honest_idh (ExtractDH (IDH x y))))
  = admit()

let odh_prf #u #i a s g x gY =
  let h = get () in
  let gX : CommonDH.dhi = (| g, CommonDH.ipubshare x |) in
  let idh = IDH gX gY in
  assert_norm(idh == idh_of x gY);
  lemma_fresh_dhr_hinv #gX gY h;
  let gZ = CommonDH.dh_initiator g x gY in
  let (| uu, k |) = prf_extract1 #u #i a s idh gZ in
  let k' : secret u (Derive i "" (ExtractDH idh)) = k in
  (| (), k' |)


/// --------------------------------------------------------------------------------------------------
/// Diffie-Hellman shares
/// module Extract1, or KEF.ODH

// TODO: instead of CommonDH.keyshare g, we need an abstract stateful
// [abstract type private_keyshare g = mref bool ...] that enables
// calling it exactly once

/// Initiator computes DH keyshare, irrespective of the KDF & salt.
let initI (g:CommonDH.group) = odh_init g

/// Responder computes DH secret material
val extractR:
  #u: usage ->
  #i: regid ->
  s: salt u i ->
  a: info {a == get_info i} ->
  gX: odhid ->
  ST (i_gY: peer_index gX{dfst i_gY == i} & peer_instance i_gY)
  (requires fun h0 -> True)
  (ensures fun h0 _ h1 -> True)

let extractR #u #i s a gX =
  let b = if model then CommonDH.is_honest_dhi gX else false in
  if b then
   begin
    let t: odh_table = odh_state in
    (if None? (MM.lookup t gX) then
      let peers = MM.alloc #there #(peer_index gX) #(peer_instance #gX) #(fun _ -> True) in
      let h = get() in
      assume(None? (MM.sel (MR.m_sel h t) gX));
      MM.extend t gX peers;
      assume(MR.stable_on_t t (MM.defined t gX));
      MR.witness t (MM.defined t gX));
    odh_test a s gX
   end
  else
   begin
    // real computation: gY is honestly-generated but the exchange is doomed
    let gY, gZ = CommonDH.dh_responder (dfst gX) (dsnd gX) in
    let idh = IDH gX gY in
    assume(~(honest_idh (ExtractDH idh))); // FIXME
    let (| _ , k |) : ext1 u i idh = prf_extract1 a s idh gZ in
    let k : secret u (Derive i "" (ExtractDH idh)) = k in
    let i_gY : peer_index gX = (| i, gY |) in
    let s : peer_instance #gX i_gY = admit() in
    (| i_gY, s |)
   end

(*)
     let gX : CommonDH.dhi = (| g, CommonDH.ipubshare x |) in
     CommonDH.honest_dhi gX /\ odh_defined gX
     /\ (model ==> (CommonDH.fresh_dhr #gX gY h0)))
*)

/// Initiator computes DH secret material
val extractI:
  #u: usage ->
  #i: regid ->
  a: info {a == get_info i} ->
  s: salt u i ->
  g: CommonDH.group ->
  x: CommonDH.ikeyshare g ->
  gY: CommonDH.rshare g (CommonDH.ipubshare x) ->
  ST(_:unit{registered (Derive i "" (ExtractDH (idh_of x gY)))} & secret u (Derive i "" (ExtractDH (idh_of x gY))))
  (requires fun h0 ->
    let gX : CommonDH.dhi = (| g, CommonDH.ipubshare x |) in
    CommonDH.honest_dhi gX /\ odh_defined gX)
  (ensures fun h0 k h1 -> True)

let extractI #u #i a s g x gY =
  let gX: CommonDH.dhi = (| g, CommonDH.ipubshare x |) in
  let b = if model then CommonDH.is_honest_dhi gX else false in
  if b then
    let t: odh_table = odh_state in
    MR.testify(MM.defined t gX);
    let peers = Some?.v (MM.lookup t gX) in
    let idh = IDH gX gY in
    let i' = Derive i "" (ExtractDH idh) in
    assume(registered i');
    assert(wellformed_id i);
    assume(wellformed_id i'); //17-11-01 same as above?
    let i_gY : peer_index gX = (| i, gY |) in
    let ot = secret u i' in
    assume (u == u_of_i i); //17-11-01 indexing does not cover u yet
    let o : option ot = MM.lookup peers i_gY in
    match o with
    | Some k -> (| (), k |)
    | None -> assume false; //17-11-22 why?
           odh_prf #u #i a s g x gY
  else odh_prf #u #i a s g x gY

val extractP:
  #u:usage ->
  #i: regid ->
  a: info {a == get_info i} ->
  s: salt u i ->
  ST(_:unit{registered (Derive i "" (ExtractDH NoIDH))} & secret u (Derive i "" (ExtractDH NoIDH)))
  (requires fun h0 -> True)
  (ensures fun h0 r h1 -> True)
let extractP #u #i a s =
  let gZ = Hashing.Spec.zeroHash a.ha in
   let (| _, k |) = prf_extract1 a s NoIDH gZ in
   assert(registered (Derive i "" (ExtractDH NoIDH)));
   let k : secret u (Derive i "" (ExtractDH NoIDH)) = k in
   (| (), k |)

assume val flag_KEF2: b:bool{flag_KDF ==> b}
type idealKEF2 = b2t flag_KEF2

type safeKEF2 i = idealKEF2 /\ honest i
type corruptKEF2 i = idealKEF2 ==> corrupt i

/// ---------------- final (useless) extraction --------------------
///
type salt2 (u: usage) (i:regid) =
  ir_key safeKEF2 (mref_secret u i) (real_secret i) i

// same code as for PSKs; but extract0 and extract2 differ concretely

let real_salt2 (#u: usage) (#i:regid) (t: real_secret i{corruptKEF2 i}) : salt2 u i =
  if model then
    (lemma_honest_corrupt i;
    let s : s:ideal_or_real (mref_secret u i) (real_secret i) {safeKEF2 i <==> Ideal? s} = Real t in s)
  else t

let salt2_real (#u: usage) (#i:regid) (p:salt2 u i {corruptKEF2 i}): real_secret i =
  lemma_honest_corrupt i;
  if model then
    let t : s:ideal_or_real (mref_secret u i) (real_secret i) {safeKEF2 i <==> Ideal? s} = p in
    Real?.v t
  else p

type ext2 (u: usage) (i: ii.t {ii.registered i}) =
  _:unit{registered (Derive i "" Extract)} & salt2 u (Derive i "" Extract)

val coerce_salt2:
  #u: usage ->
  i: ii.t {ii.registered i} -> // using regid yields unification failures below
  a: info {a == get_info i} ->
  raw: lbytes (secret_len a) ->
  ST (ext2 u i)
  (requires fun h0 -> idealKEF2 ==> corrupt i)
  (ensures fun h0 p h1 -> (*TBC*) True)

let coerce_salt2 #u i a raw =
  let i', honest' = register_derive i "" Extract in
  lemma_corrupt_invariant i "" Extract;
  (| (), real_salt2 #u #i' raw |)

let ideal_salt2 (#u: usage) (#i:regid) (t: mref_secret u i{safeKEF2 i}) : salt2 u i =
  let t : s:ideal_or_real (mref_secret u i) (real_secret i) {safeKEF2 i <==> Ideal? s} = Ideal t in
  assert(model); t

let salt2_ideal (#u: usage) (#i:regid) (p:salt2 u i {safeKEF2 i}): mref_secret u i =
  let t : s:ideal_or_real (mref_secret u i) (real_secret i) {safeKEF2 i <==> Ideal? s} = p in
  Ideal?.v t

val create_salt2:
  #u: usage ->
  i: ii.t {ii.registered i} -> // using regid yields unification failures below
  a: info {a == get_info i} ->
  ST (ext2 u i)
  (requires fun h0 -> True)
  (ensures fun h0 p h1 -> (*TBC*) True)

let create_salt2 #u i a =
  let i', honest' = register_derive i "" Extract in
  let honest = get_honesty i in
  lemma_corrupt_invariant i "" Extract;
  if flag_KEF2 && honest' then
    let t' = secret u i' in
    let r: mref_secret u i' = MR.m_alloc #(option t') #(ssa #t') there None in
    (| (), ideal_salt2 #u #i' r |)
  else
    (| (), real_salt2 #u #i' (sample (secret_len a)) |)

let saltp2 (u:usage): pkg ii = Pkg
  (ext2 u)
  (fun (i:ii.t) -> a:info{a == get_info i})
  (fun #_ a -> secret_len a)
  idealKEF2
  create_salt2
  coerce_salt2

/// HKDF.Extract(key=s, materials=0) idealized as a single-use PRF.
/// The salt is used just for extraction, hence [u] here is for the extractee.
/// Otherwise the code is similar to [derive], with different concrete details
val extract2:
  #u: usage ->
  #i: regid ->
  s: ext2 u i ->
  a: info {a == get_info i} ->
  ST (secret u (Derive i "" Extract))
    (requires fun h0 -> True)
    (ensures fun h0 p h1 -> (*TBC*) True)

let extract2 #u #i e2 a =
  let (| _, s |) = e2 in
  let i' : regid = Derive i "" Extract in
  let honest' = get_honesty i' in
  assert(wellformed_id i');
  assert(a = get_info i');
  assume(idealKDF ==> idealKEF2); // TODO
  if flag_KEF2 && honest' then
    let k: mref_secret u i' = salt2_ideal s in
    match MR.m_read k with
    | Some extract -> extract
    | None ->
        let extract = create u i' a in
        let mrel = ssa #(secret u i') in
        let () =
          MR.m_recall k;
          let h = get() in
          assume (MR.m_sel h k == None); // TODO framing of call to create
          assume (mrel None (Some extract)); // TODO Fix the monotonic relation
          MR.m_write k (Some extract) in
        extract
  else
    let k = salt2_real s in
    let raw = HKDF.extract #(a.ha) (Hashing.zeroHash a.ha) k in
    coerce u i' a raw


/// module KeySchedule
/// composing them specifically for TLS

// not sure how to enforce label restrictions, e.g.
// val u_traffic: s:string { s = "ClientKey" \/ s = "ServerKey"} -> ip:ipkg -> pkg ip

let some_keylen: keylen = 32ul
let get_keylen (i:id) = some_keylen

inline_for_extraction
let u_default: usage = fun lbl -> rp ii get_keylen

//17-11-15 rename to aeadAlg_of_id ?
assume val get_aeadAlg: i:id -> aeadAlg
let derive_aea
  (lbl:label) (i:id)
  (a:info{wellformed_id (Derive i lbl Expand)}):
  (a':aeadAlg{a' == get_aeadAlg (Derive i lbl Expand)})
=
  //fixme! should be extracted from a
  get_aeadAlg (Derive i lbl Expand)

inline_for_extraction
let u_traffic: usage =
  fun (lbl:label) ->
  match lbl with
  | "ClientKey" | "ServerKey" -> mp ii get_aeadAlg
  | _ -> u_default lbl

// #set-options "--detail_errors"
// #set-options "--print_universes --print_implicits"

let derive_info (lbl:label) (i:id) (a:info) (ctx:context{wellformed_id (Derive i lbl ctx)}): a': info {a' == get_info (Derive i lbl ctx)}
=
  let Info ha o = a in
  assume false; //17-11-02 lemma needed?
  match ctx with
  | ExpandLog log hv -> Info ha (Some (Log log hv))
  | _ -> Info ha o

let labels = list label

// 17-10-20 this causes an extraction-time loop, as could be expected.
inline_for_extraction
let rec u_master_secret (n:nat ): Tot usage (decreases (%[n; 0])) =
  fun lbl -> match lbl with
  | "traffic"    -> pp u_traffic
  | "resumption" -> if n > 0
                   then pskp (u_early_secret (n-1))
                   else u_default lbl
  | _            -> u_default lbl
and u_handshake_secret (n:nat): Tot usage (decreases (%[n; 1])) =
  fun lbl -> match lbl with
  | "traffic"    -> pp u_traffic
  | "salt"       -> saltp2 (u_master_secret n)
  | _            -> u_default lbl
and u_early_secret (n:nat): Tot usage (decreases (%[n;2])) =
  fun lbl -> match lbl with
  | "traffic"    -> pp u_traffic
  | "salt"       -> saltp (u_handshake_secret n)
  | _            -> u_default lbl
/// Tot required... can we live with this integer indexing?
/// One cheap trick is to store a PSK only when it enables resumption.

//17-11-16 these functions suffice to implement `i_to_u`, but
// - this may be too late to be useful
// - this feel like writing twice the same code... refactor?

let rec f_master_secret (n:nat) (labels: list label): Tot usage (decreases (%[n; 0])) =
  match labels with
  | [] -> u_master_secret n
  | lbl :: labels ->
    match lbl with
    | "traffic" -> u_traffic
    | "resumption" ->
      if n > 0 then f_early_secret (n-1) labels else u_default
    | _ -> u_default
and f_handshake_secret (n:nat) (labels: list label): Tot usage (decreases (%[n; 1])) =
  match labels with
  | [] -> u_handshake_secret n
  | lbl :: labels ->
    match lbl with
    | "traffic" -> u_traffic
    | "salt" -> f_master_secret n labels
    | _ -> u_default
and f_early_secret (n:nat) (labels: list label): Tot usage (decreases (%[n;2])) =
  match labels with
  | [] -> u_early_secret n
  | lbl :: labels ->
    match lbl with
    | "traffic" -> u_traffic
    | "salt" -> f_handshake_secret n labels
    | _ -> u_default

let _: unit =
  assert(f_master_secret 3 ["resumption";"salt"] == u_handshake_secret 2)


(* not necessary?

We can write a List.fold on sequences of labels that yields the derived u.

u returns a package (not the next u)
we have a (partial, recursive) function from u to u'

type shape = |
  | Preshared0: nat
  | Derive0: shape -> label -> shape

type secret (ui: id -> usage info) (i: id)
type secret (u: usage info) (ul: label -> usage info) (i: id)

let pp (#s: shape) (u: usage s info): pkg info (ii get_info) = Pkg
  (secret s u)
  secret_len
  (create s u)
  (coerce s u)

val u_of_i: id -> usage info

/// We replay the key derivation (in reverse constructor order)
let rec u_of_i i = match i with
  | Preshared _ _ -> u_early_secret 1
  | Derive i lbl _ ->
       let u = u_of_i i in
       let (| info', get_info', pkg', _ |) = u lbl in
*)

/// Usability? A mock-up of the TLS 1.3 key schedule.
///
/// Although the usage computes everything at each derivation, each
/// still requires 3 type annotations to go through... Can we improve
/// it?
//NS: Not sure what sort of improvement you're aiming for
//    Can you sketch what you would like to write instead?
//    And why you would expect it to work?
// CF: The comment is out of date: this sample code is simpler than
// one week ago. Still, I would prefer not to have to write the
// intermediate indexes, which are all computable from the usage in
// the caller context and not necessarily useful for the caller.

// Testing normalization works for a parametric depth
assume val depth:  n:nat {n > 1}
let u: usage = u_early_secret depth

let gen_pskid a : St (n:nat{registered (Preshared a n)}) = admit()

val ks: unit -> St unit
let ks() =
  let pskctr = gen_pskid Hashing.Spec.SHA1 in
  let ipsk: regid = Preshared Hashing.Spec.SHA1 pskctr in
  let a = Info Hashing.Spec.SHA1 None in

  let psk0 : ext0 u ipsk = create_psk ipsk a in
  let i0 : regid = Derive ipsk "" Extract in
  let early_secret : secret u i0 = extract0 psk0 a in

  let (| _, et |) = derive early_secret a "traffic" Expand a in
  let i_traffic0 : regid = Derive i0 "traffic" Expand in
  let a_traffic0 = Info Hashing.Spec.SHA1 None in
  let early_traffic : secret u_traffic i_traffic0 = et in

  let aea_0rtt = derive_aea "ClientKey" i_traffic0 a in
  let (| _, ae0 |) = derive early_traffic a "ClientKey" Expand aea_0rtt in
  let i_0rtt : regid = Derive i_traffic0 "ClientKey" Expand in
  let k0: key ii get_aeadAlg i_0rtt = ae0 in
  let cipher  = encrypt k0 10 in

  let (| _, s1 |) = derive early_secret a "salt" Expand a in
  let i_salt1: regid = Derive i0 "salt" Expand in
  let salt1: salt (u_handshake_secret depth) i_salt1 = s1 in

  let g = CommonDH.default_group in
  let x = initI g in
  let gX : CommonDH.dhi = (| g, CommonDH.ipubshare x |) in

  let (| i_gY, hs1 |) = extractR salt1 a gX in
  let (| _, gY |) = i_gY in
  let i1 : regid = Derive i_salt1 "" (ExtractDH (IDH gX gY)) in

  // FIXME(adl) This requires a proof that u_of_i (dfst i_gY) == u_handshake_secret depth
  //assume(peer_instance i_gY == secret (u_handshake_secret depth) i1);
  let hs_secret: secret (u_handshake_secret depth) i1 = admit() in

  let (| _, hst |) = derive hs_secret a "traffic" Expand a in
  let i_traffic1: regid = Derive i1 "traffic" Expand  in
  let hs_traffic: secret u_traffic i_traffic1 = hst in

  let aea_1rtt = derive_aea "ServerKey" i_traffic1 a in
  let (| _, ae1 |) = derive hs_traffic a "ServerKey" Expand aea_1rtt in
  let i_1rtt : regid = Derive i_traffic1 "ServerKey" Expand in
  let k1: key ii get_aeadAlg i_1rtt = ae1 in

  let cipher  = encrypt k1 11 in

  let (| _, s2 |) = derive hs_secret a "salt" Expand a in
  let i_salt2: regid = Derive i1 "salt" Expand in
  let salt2 : salt2 (u_master_secret depth) i_salt2 = s2 in

  let i2 : regid = Derive i_salt2 "" Extract in
  let master_secret: secret (u_master_secret depth) i2 = extract2 #(u_master_secret depth) #i_salt2 salt2 a in
  let i3: regid = Derive i2 "resumption" Expand in

  let rsk: ext0 (u_early_secret (depth - 1)) i3 = derive master_secret a "resumption" Expand a in
  let i4: regid = Derive i3 "" Extract in
  let next_early_secret: secret (u_early_secret (depth - 1)) i4 = extract0 rsk a in
  ()

--- *)<|MERGE_RESOLUTION|>--- conflicted
+++ resolved
@@ -178,23 +178,15 @@
 
 let mem_alloc (#it:eqtype) (vt:it -> Type) : ST (mem_table vt)
   (requires fun h0 -> True)
-<<<<<<< HEAD
   (ensures fun h0 t h1 -> 
-    modifies_one tls_define_region h0 h1 /\ 
-    (model ==> MR.m_sel h1 (itable t) == MM.empty_map it vt))
-  =
-  if model then
-    MM.alloc #tls_define_region #it #vt #(fun _ -> True)
-  else ()
-=======
-  (ensures fun h0 t h1 -> modifies_mem_table t h0 h1
-     /\ (model ==> MR.m_sel h1 (itable t) == MM.empty_map it vt)) =
+    modifies_mem_table t h0 h1 /\ 
+    (model ==> MR.m_sel h1 (itable t) == MM.empty_map it vt)) 
+=
   if model then MM.alloc #tls_define_region #it #vt #(fun _ -> True) else ()
 
 type mem_disjoint (#it:eqtype) (#vt:it -> Type) (t:mem_table vt)
   (#it':eqtype) (#vt':it' -> Type) (t':mem_table vt') =
   (if model then mem_addr (itable t) <> mem_addr (itable t') else True)
->>>>>>> d8a651be
 
 // Framing of package invariants can be done w.r.t either a region that is
 // disjoint from tls_define_region, or a define table that must be at a
@@ -204,30 +196,17 @@
   | Pinv_define: #it:eqtype -> #vt:(it -> Type) -> t:mem_table vt -> pkg_inv_r
 
 noeq type pkg (ip: ipkg) = | Pkg:
-<<<<<<< HEAD
-  key: (i:ip.t {ip.registered i} -> Type0) (* indexed state of the functionality *) ->
-  info: (ip.t -> Type0)                    (* creation-time arguments, typically refined using i:ip.t *) -> 
-  len: (#i:ip.t -> info i -> keylen)        (* computes the key-material length from those arguments *) ->
+  $key: (i:ip.t {ip.registered i} -> Type0) (* indexed state of the functionality *) ->
+  $info: (ip.t -> Type0)                    (* creation-time arguments, typically refined using i:ip.t *) -> 
+  $len: (#i:ip.t -> info i -> keylen)        (* computes the key-material length from those arguments *) ->
   ideal: Type0                            (* type-level access to the ideal flag of the package *) -> 
   //17-11-13 do we need to know that ideal ==> model? 
   //17-11-13 is type-level access enough? 
 
   define_table: mem_table #(i:ip.t {ip.registered i}) key  (* table of all allocated instances; owned by the package *) ->
   footprint: (mem -> GTot rset) (* package footprint: all global and instance-local regions, but not [define_table] *) ->
-  lemma_footprint_framing: (s:Set.set HH.rid -> h0:mem -> h1:mem -> Lemma
-    (requires modifies_transitively s h0 h1 /\ ~(tls_define_region `Set.mem` s))
-=======
-  $key: (i:ip.t {ip.registered i} -> Type0) -> // indexed state of the functionality
-  $info: (ip.t -> Type0) ->                    // creation-time arguments, typically refined using i:ip.t
-  $len: (#i:ip.t -> info i -> keylen) ->       // computes the key-material length from those arguments
-  ideal: Type0 ->                              // type-level access to the ideal flag of the package
-                                               // 17-11-13 do we need to know that ideal ==> model?
-                                               // 17-11-13 is type-level access enough?
-  define_table: mem_table key ->               // table of all allocated instances; owned by the package
-  footprint: (mem -> GTot rset) ->             // package footprint: all global and instance-local regions, but not [define_table]
   footprint_framing: (h0:mem -> h1:mem -> Lemma
     (requires mem_stable define_table h0 h1)
->>>>>>> d8a651be
     (ensures footprint h0 == footprint h1)) ->
   package_invariant: (mem -> Type0) ->
   package_invariant_framing: (r:pkg_inv_r -> h0:mem -> h1:mem -> Lemma
@@ -256,17 +235,10 @@
 /// their footprints.
 noeq type local_pkg (ip: ipkg) =
 | LocalPkg:
-<<<<<<< HEAD
   $key: (i:ip.t{ip.registered i} -> Type0) ->
   $info: (ip.t -> Type0) ->
   $len: (#i:ip.t -> info i -> keylen) ->
   $ideal: Type0 -> 
-=======
-  key: (i:ip.t{ip.registered i} -> Type0) ->
-  info: (ip.t -> Type0) ->
-  len: (#i:ip.t -> info i -> keylen) ->
-  ideal: Type0 ->
->>>>>>> d8a651be
   local_footprint: (#i:ip.t{ip.registered i} -> key i -> GTot rset) (* instance footprint *) ->
   local_invariant: (#i:ip.t{ip.registered i} -> key i -> mem -> GTot Type0) (* instance invariant *) ->
   local_invariant_framing: (r:HH.rid -> i:ip.t{ip.registered i} -> h0:mem -> k:key i -> h1:mem -> Lemma
@@ -284,18 +256,6 @@
     (ensures fun h0 k h1 -> modifies_none h0 h1 /\ post a h0 k h1 /\ local_invariant k h1)) ->
   local_pkg ip
 
-<<<<<<< HEAD
-// Memoization functor: memoize create/coerce and manage defined instances
-#set-options "--z3rlimit 100"
-unfold let memoization (#ip:ipkg) (p:local_pkg ip) ($mtable: mem_table p.key): pkg ip 
-// ST (pkg ip) does not work: too opaque
-//  (requires fun h0 -> True)
-//  (ensures fun h0 q h1 -> 
-//     modifies_one tls_define_region h0 h1 /\ 
-//     q.package_invariant h1 /\ Pkg?.info q = LocalPkg?.info p)
-  =
-//  let mtable : mem_table p.key = mem_alloc p.key in
-=======
 (* Iterators over Monotonic.Map, require a change of implementation *)
 
 let mm_fold (#a:eqtype) (#b:a -> Type) (t:MM.map' a b)
@@ -335,18 +295,17 @@
           (ensures p v h)
   = admit()
 
-// Memoization functor: memoize gen and mange defined instances
-let memoization (#ip:ipkg) (p:local_pkg ip)
-  : ST (pkg ip)
-  (requires fun h0 -> True)
-  (ensures fun h0 p h1 ->
-    modifies_mem_table p.define_table h0 h1
-    /\ p.package_invariant h1)
-  =
-  let h0 = get () in
-  let mtable : mem_table p.key = mem_alloc p.key in
-  let h1 = get() in
->>>>>>> d8a651be
+
+// Memoization functor: memoize create/coerce and manage defined instances
+#set-options "--z3rlimit 100"
+unfold let memoization (#ip:ipkg) (p:local_pkg ip) ($mtable: mem_table p.key): pkg ip 
+// does not work: too opaque?
+//  : ST (pkg ip)
+//  (requires fun h0 -> True)
+//  (ensures fun h0 p h1 ->
+//    modifies_mem_table p.define_table h0 h1 /\
+//    p.package_invariant h1)
+=
   let footprint (h:mem) : GTot rset =
     if model then
       let log : i_mem_table p.key = itable mtable in
@@ -460,15 +419,32 @@
     assume(~(Set.mem r (footprint h0)) ==> ~(Set.mem r (p.local_footprint k)));
     p.post_framing #i a h0 k h1 r h2
     in
-  let p' = Pkg p.key p.info p.len p.ideal
+  let p' = Pkg 
+    p.key 
+    p.info 
+    p.len 
+    p.ideal
     mtable footprint footprint_framing
     package_invariant package_invariant_framing
     p.post post_framing
     create coerce in
+  p'
+
+let memoization_ST (#ip:ipkg) (p:local_pkg ip) 
+  : ST (pkg ip)
+  (requires fun h0 -> True)
+  (ensures fun h0 p h1 ->
+    modifies_mem_table p.define_table h0 h1 /\
+    p.package_invariant h1)
+=
+  let h0 = get() in
+  let mtable: mem_table p.key = mem_alloc #(i:ip.t{ip.registered i}) p.key in
+  let h1 = get() in 
+  let q = memoization #ip p mtable in
   assert(modifies_mem_table mtable h0 h1);
   (if model then lemma_mm_forall_init (MR.m_sel h1 (itable mtable)) p.local_invariant h1);
-  assert(package_invariant h1);
-  p'
+  assert(q.package_invariant h1);
+  q
 
 
 /// Next, we define a few sample functionalities,
@@ -482,46 +458,42 @@
 
 type rawlen (#ip: ipkg) (#len_of_i: ip.t -> keylen) (i:ip.t) = len:keylen {len = len_of_i i}
 
-type raw (ip: ipkg) (len_of_i: ip.t -> keylen) (i: ip.t) = lbytes (len_of_i i)
+type raw (ip: ipkg) (len_of_i: ip.t -> keylen) (i: ip.t  {ip.registered i}) = lbytes (len_of_i i)
 let create_raw
-  (ip: ipkg) (len_of_i: ip.t -> keylen) (i: ip.t) (len:keylen {len = len_of_i i}):
+  (ip: ipkg) (len_of_i: ip.t -> keylen) (i: ip.t {ip.registered i}) (len:keylen {len = len_of_i i}):
   ST (raw ip len_of_i i)
   (requires fun h0 -> model)
   (ensures fun h0 p h1 -> True)
   = sample len
 
 let coerce_raw
-  (ip: ipkg) (len_of_i: ip.t -> keylen) (i: ip.t) (len:keylen {len = len_of_i i}) (r:lbytes len):
+  (ip: ipkg) (len_of_i: ip.t -> keylen) (i: ip.t {ip.registered i}) (len:keylen {len = len_of_i i}) (r:lbytes len):
   ST (raw ip len_of_i i)
   (requires fun h0 -> idealRaw ==> ip.corrupt i)
   (ensures fun h0 p h1 -> True)
   = r
 
 let footprint_raw (ip: ipkg) (len_of_i: ip.t -> keylen)
-  (#i: ip.t) (k:raw ip len_of_i i) : GTot rset = Set.empty
-
-<<<<<<< HEAD
-(* ---
-let rp (ip:ipkg) (len_of_i: ip.t -> keylen): ST (pkg ip) 
-=======
+  (#i: ip.t {ip.registered i}) (k:raw ip len_of_i i) : GTot rset = Set.empty
+
 let rp (ip:ipkg) (len_of_i: ip.t -> keylen): ST (pkg ip)
->>>>>>> d8a651be
   (requires fun h0 -> True)
   (ensures fun h0 _ h1 -> modifies_one tls_define_region h0 h1)
 =
-  memoization #ip
-    (LocalPkg
+  let p = 
+    LocalPkg
       (raw ip len_of_i)
       (rawlen #ip #len_of_i)
-      (fun (#i:ip.t) (n:rawlen i) -> n)
+      (fun #i (n:rawlen i) -> n)
       idealRaw
       (footprint_raw ip len_of_i)
       (fun #_ _ _ -> True) // no invariant
       (fun _ _ _ _ _ -> ())
       (fun #_ _ _ _ _ -> True) // no post-condition
-      (admit())
+      (fun #i u h0 k h1 r h2 -> ())
       (create_raw ip len_of_i)
-      (coerce_raw ip len_of_i))
+      (coerce_raw ip len_of_i) in
+  memoization_ST #ip p
 
 /// --------------------------------------------------------------------------------------------------
 /// module AEAD
@@ -587,7 +559,7 @@
   : ST (pkg ip) (requires fun h0 -> True)
   (ensures fun h0 p h1 -> modifies_mem_table p.define_table h0 h1 /\ p.package_invariant h1)
   =
-  memoization #ip
+  memoization_ST #ip
     (LocalPkg
       (key ip aeadAlg_of_i)
       (fun (i:ip.t) -> a:aeadAlg{a = aeadAlg_of_i i})
@@ -2024,5 +1996,3 @@
   let i4: regid = Derive i3 "" Extract in
   let next_early_secret: secret (u_early_secret (depth - 1)) i4 = extract0 rsk a in
   ()
-
---- *)