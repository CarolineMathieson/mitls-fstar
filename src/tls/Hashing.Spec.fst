--- conflicted
+++ resolved
@@ -70,9 +70,6 @@
 module U32 = FStar.UInt32 
 
 abstract
-<<<<<<< HEAD
-let truncate (#a:alg) (ac:acc a) : Tot (acc a) = Bytes.slice ac (0ul) (FStar.UInt32.uint_to_t (tagLen a))  //?? just keeping the first tagLen bytes
-=======
 let truncate (#a:alg) (ac:acc a): Tot (lbytes (tagLen a)) =
   let l = FStar.UInt32.uint_to_t (tagLen a) in
   assume (Bytes.length ac <= tagLen a);
@@ -81,7 +78,6 @@
   assume (U32.(len r =^ l));
   r //?? just keeping the first tagLen bytes
 
->>>>>>> 40d80a61
 (*
 let acc0 = function
   | MD5 ->  [0x67452301; 0xefcdab89; 0x98badcfe; 0x10325476] // A, B, C, D
