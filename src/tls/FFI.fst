--- conflicted
+++ resolved
@@ -346,11 +346,7 @@
           ticket_nonce = Some empty_bytes;
           time_created = 0;
           // FIXME(adl): we should preserve the server flag somewhere
-<<<<<<< HEAD
-          allow_early_data = false ; //NS: FIXME!!! config.enable_early_data;
-=======
           allow_early_data = (Some? config.max_early_data);
->>>>>>> f8b39598
           allow_dhe_resumption = true;
           allow_psk_resumption = true;
           early_ae = ae;
