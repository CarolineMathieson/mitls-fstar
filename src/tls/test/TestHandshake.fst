module TestHandshake

open FStar.Seq
open FStar.HyperHeap
open Platform.Bytes
open Platform.Error
open TLSError
open TLSInfo
open TLSConstants
open HandshakeMessages
open HandshakeLog
open Negotiation

type record_t = HyperStack.ref Record.input_state

private let pre_id (role:role) =
  let cr  = createBytes 32 0z in
  let sr  = createBytes 32 0z in
  let kdf = PRF_TLS_1p2 kdf_label (HMAC Hashing.Spec.SHA256) in
  let g = CommonDH.ECDH CoreCrypto.ECC_P256 in
  let gx  = CommonDH.keygen g in
  let gy, gxy = CommonDH.dh_responder #g gx in
  let pms = PMS.DHPMS g (CommonDH.pubshare gx) gy (PMS.ConcreteDHPMS gxy) in
  let msid = StandardMS pms (cr @| sr) kdf in
  ID12 TLS_1p2 msid kdf (AEAD CoreCrypto.AES_128_GCM Hashing.Spec.SHA256) cr sr role

private val encryptRecord : #id:StAE.stae_id -> wr:StAE.writer id -> ct:Content.contentType -> plain:bytes -> ML bytes
private let encryptRecord (#id:StAE.stae_id) (wr:StAE.writer id) ct plain : ML bytes =
  let rg: Range.frange id = (0, length plain) in
  let f: DataStream.fragment id rg = plain in
  let f: Content.fragment id = Content.mk_fragment id ct rg f in
  StAE.encrypt #id wr f

private val decryptRecord : #id:StAE.stae_id -> rd:StAE.reader id -> ct:Content.contentType -> cipher:bytes -> ML bytes
private let decryptRecord (#id:StAE.stae_id) (rd:StAE.reader id) ct cipher : ML bytes =
  let ctxt: Content.decrypted id = (ct, cipher) in
  let Some d = StAE.decrypt #id rd ctxt in
  Content.repr id d

private let sendRecordE encrypted tcp pv ct msg =
  let r = Record.makePacket ct encrypted pv msg in
  match Transport.send tcp r with
  | Error z -> failwith z
  | Correct _ -> ()
private let sendRecord = sendRecordE false

private let sendHSRecord tcp pv msg =
  sendRecord tcp pv Content.Handshake msg

private let hsbuf = ralloc #(list (hs_msg * bytes)) root []

private let recvHSRecord tcp (recv: record_t) pv kex =
  let (hs_msg, to_log) =
    match !hsbuf with
<<<<<<< HEAD
    | [] ->
      let Correct (ct,rpv,pl) = Record.read tcp in
=======
    | [] -> 
      let Record.Received ct rpv pl = Record.read tcp recv in
>>>>>>> f2d2d1b0
      let hsml =
	match Handshake.parseHandshakeMessages (Some pv) (Some kex) pl with
      	| Correct (_,hsml) -> hsml
	| Error (_,z)      -> failwith z in
      let (hs_msg, to_log) :: rem = hsml in
      hsbuf := rem;
      (hs_msg, to_log)
    | h::rem ->
      hsbuf := rem;
      h
  in
  IO.print_string ("Received HS(" ^ (string_of_handshakeMessage hs_msg) ^ ")\n");
  let logged = handshakeMessageBytes (Some pv) hs_msg in
  IO.print_string ("Logged message = Parsed message? ");
  if (Platform.Bytes.equalBytes logged to_log) then IO.print_string "yes\n"
  else IO.print_string "no\n";
  hs_msg, to_log

private let recvCCSRecord tcp (recv: record_t) =
  let Record.Received Content.Change_cipher_spec _ ccs = Record.read tcp recv in
  IO.print_string "Received CCS\n";
  ccs

private let enc_hsbuf = ralloc #(list (hs_msg * bytes)) root []

private let recvEncHSRecord tcp (recv: record_t) pv kex rd =
  let (hs_msg, to_log) =
    match !enc_hsbuf with
    | [] ->
      let Record.Received _ _ cipher = Record.read tcp recv in
      let payload = decryptRecord rd Content.Handshake cipher in
      let Correct (rem,hsm) = Handshake.parseHandshakeMessages (Some pv) (Some kex) payload in
      let h :: rem = hsm in
      enc_hsbuf := rem; h
    | h::rem -> enc_hsbuf := rem; h
    in
  IO.print_string ("Received HS(" ^ (string_of_handshakeMessage hs_msg) ^ ")\n");
  let logged = handshakeMessageBytes (Some pv) hs_msg in
  IO.print_string ("Logged message = Parsed message? ");
  if (Platform.Bytes.equalBytes logged to_log) then IO.print_string "yes\n"
  else IO.print_string "no\n";
  hs_msg, to_log

private let recvEncAppDataRecord tcp (recv: record_t) pv rd =
  let Record.Received Content.Application_data _ cipher = Record.read tcp recv in
  let payload = decryptRecord rd Content.Application_data cipher in
  IO.print_string ("Received Data:\n" ^ (iutf8 payload) ^ "\n");
  payload


(*-----------------------------------------------------------------------------*)
// TLS 1.2 Server
private let rec server_loop_12 config sock : ML unit =
  let raw_tcp = Platform.Tcp.accept sock in
  let tcp = Transport.wrap raw_tcp in
  let rid = new_region root in
  let log = HandshakeLog.create #rid in
  let ks, sr = KeySchedule.create #rid Server log in
  let recv = ralloc rid Record.wait_header in 

  let kex = TLSConstants.Kex_ECDHE in
  let pv = TLS_1p2 in

  // Receive ClientHello
  let ClientHello(ch), chb = recvHSRecord tcp recv pv kex in

  // Send ServerHello
  let (nego, None, (ServerHello sh, shb)) =
    begin
    match Handshake.prepareServerHello config ks log None (ClientHello ch, chb) with
     | Correct x -> x
     | Error (x,z) -> failwith z
    end
  in
  sendHSRecord tcp pv shb;

  // 'Negotiate' ciphersuite, EMS
  let next = match nego with | {Negotiation.n_extensions = n} -> n in
  let cs = sh.sh_cipher_suite in
  let CipherSuite kex (Some sa) ae = cs in
  let alg = (sa, Hash Hashing.Spec.SHA256) in
  let ems = next.ne_extended_ms in

  // Send ServerCertificate
  let Correct chain = Cert.lookup_chain config.cert_chain_file in
  let c = {crt_chain = chain} in
  let cb = log @@ Certificate(c) in
  sendHSRecord tcp pv cb;

  // Send ServerKeyExchange
  let gn = match nego with | {Negotiation.n_dh_group = Some n} -> n in
  let Some g = CommonDH.group_of_namedGroup gn in
  let gy = KeySchedule.ks_server_12_init_dh ks ch.ch_client_random pv cs ems g in
  let kex_s = KEX_S_DHE (| g, gy |) in
  let sv = kex_s_to_bytes kex_s in
  let cr = ch.ch_client_random in
  let sr = sh.sh_server_random in
  let csr = cr @| sr in
  let tbs = Handshake.to_be_signed pv Server (Some csr) sv in
  let sa, ha = alg in
  let hab, sab = hashAlgBytes ha, sigAlgBytes sa in
  let a = Signature.Use (fun _ -> true) sa [ha] false false in
  let Some csk = Signature.lookup_key #a config.private_key_file in
  let sigv = Signature.sign ha csk tbs in
  let signature = (hab @| sab @| (vlbytes 2 sigv)) in
  let ske = {ske_kex_s = kex_s; ske_sig = signature} in
  //IO.print_string ("TBS = " ^ (print_bytes tbs) ^ "\n SIG = " ^ (print_bytes sigv) ^ "\n");
  let skeb = log @@ ServerKeyExchange(ske) in
  sendHSRecord tcp pv skeb;

  // Send ServerHelloDone
  let shdb = log @@ ServerHelloDone in
  sendHSRecord tcp pv shdb;

  // Get ClientKeyExchange
  let (ClientKeyExchange(cke), ckeb) = recvHSRecord tcp recv pv kex in
  if ems then IO.print_string " ***** USING EXTENDED MASTER SECRET ***** \n";
  let gx =
    begin
    match cke.cke_kex_c with
    | KEX_C_ECDHE u ->
      (match CommonDH.parse g u with
      | Some gx -> gx
      | None -> failwith "invalid share")
    | _ -> failwith "Bad CKE type"
    end
  in
  IO.print_string ("Client key share:" ^ (Platform.Bytes.print_bytes gx) ^ "\n");

  // Derive keys
  let _ = log @@ ClientKeyExchange(cke) in
  KeySchedule.ks_server_12_cke_dh ks g gx;
  let KeySchedule.StAEInstance rd wr = KeySchedule.ks_12_get_keys ks in

  // Receive CCS and ClientFinished
  let _ = recvCCSRecord tcp recv in
  let Finished(cfin), cfinb = recvEncHSRecord tcp recv pv kex rd in
  //  let Correct svd = Handshake.processClientFinished n ks log [(Finished cfin, cfinb)] in
  let _ = log @@ Finished(cfin) in
  let lb = HandshakeLog.getBytes log in

  // Send ServerFinished
  let svd = KeySchedule.ks_server_12_server_finished ks in
  let sfin = {fin_vd = svd} in
  let sfinb = log @@ Finished(sfin) in
  let efinb = encryptRecord wr Content.Handshake sfinb in
  sendRecord tcp pv Content.Change_cipher_spec ccsBytes;
  sendRecord tcp pv Content.Handshake efinb;

  // Receive Client request, whatever
  let req = recvEncAppDataRecord tcp recv pv rd in

  // Send Response
  let text = "You are connected to miTLS*!\r\nThis is the request you sent:\r\n\r\n" ^ (iutf8 req) in
  let payload = "HTTP/1.1 200 OK\r\nConnection: close\r\nContent-Length:" ^ (string_of_int (length (abytes text))) ^ "\r\nContent-Type: text/plain; charset=utf-8\r\n\r\n" ^ text in
  let payload = encryptRecord wr Content.Application_data (utf8 payload) in
  let _ = sendRecord tcp pv Content.Application_data payload in

  // Close connection and restart
  Platform.Tcp.close raw_tcp;
  IO.print_string "Closing connection...\n";
  server_loop_12 config sock

let server_12 config host port =
  IO.print_string "===============================================\n Starting test TLS 1.2 server...\n";
  let sock = Transport.listen host port in
  server_loop_12 config sock


(*-----------------------------------------------------------------------------*)
// TLS 1.2 Client
let client_12 config host port : ML unit =
  IO.print_string "===============================================\n Starting test TLS 1.2 client...\n";
  let tcp = Transport.connect host port in
  let rid = new_region root in
  let log = HandshakeLog.create #rid in
  let ks, cr = KeySchedule.create #rid Client log in
  let recv = ralloc rid Record.wait_header in 

  // Send ClientHello
  let (ClientHello ch,chb) = Handshake.prepareClientHello config ks log None None in   let pv = ch.ch_protocol_version in
  let kex = TLSConstants.Kex_ECDHE in
  sendHSRecord tcp pv chb;

  // Receive ServerHello
  let ServerHello(sh), shb = recvHSRecord tcp recv pv kex in
  let Correct (n,None) = Handshake.processServerHello config ks log None ch (ServerHello(sh), shb) in

  let pv = n.n_protocol_version in
  let cs = n.n_cipher_suite in
  let CipherSuite kex sa ae = cs in
  let ems = n.n_extensions.ne_extended_ms in
  let sal = n.n_extensions.ne_signature_algorithms in

  // Receive ServerCertificate, ServerKeyExchange and ServerHelloDone
  let (Certificate(sc),scb) = recvHSRecord tcp recv pv kex in
  let ServerKeyExchange(ske), skeb = recvHSRecord tcp recv pv kex in
  let ServerHelloDone, shdb = recvHSRecord tcp recv pv kex in
  IO.print_string ("Certificate validation status = " ^
    (if Cert.validate_chain sc.crt_chain true (Some host) config.ca_file then
      "OK" else "FAIL")^"\n");

  let tbs = kex_s_to_bytes ske.ske_kex_s in
  let sigv = ske.ske_sig in
  let cr = ch.ch_client_random in
  let sr = sh.sh_server_random in
  let (ClientKeyExchange cke,ckeb) =
    match Handshake.processServerHelloDone config n ks log
      	    [(Certificate sc,scb);(ServerKeyExchange ske, skeb);(ServerHelloDone,shdb)] [] with
     | Correct [x] -> x
     | Error (_,z) -> failwith (z ^ "\n") in

  // Send ClientKeyExchange
  sendHSRecord tcp pv ckeb;

  if ems then IO.print_string " ***** USING EXTENDED MASTER SECRET ***** \n";
  //IO.print_string ("master secret:"^(Platform.Bytes.print_bytes ms)^"\n");

  // Derive keys
  let KeySchedule.StAEInstance rd wr = KeySchedule.ks_12_get_keys ks in

  // Send CCS and ClientFinished
  let Finished cfin, cfinb = Handshake.prepareClientFinished ks log in
  let efinb = encryptRecord wr Content.Handshake cfinb in
  sendRecord tcp pv Content.Change_cipher_spec ccsBytes;
  sendRecord tcp pv Content.Handshake efinb;

  // Receive CCS
  let _ = recvCCSRecord tcp recv in
  let Finished(sfin), sfinb = recvEncHSRecord tcp recv pv kex rd in
  let Correct svd = Handshake.processServerFinished ks log (Finished sfin, sfinb) in

  IO.print_string ("Recd fin = expected fin? ");
  if (Platform.Bytes.equalBytes sfin.fin_vd svd) then IO.print_string "yes\n" else IO.print_string "no\n";

  // Send request
  let payload = "GET / HTTP/1.1\r\nHost: " ^ host ^ "\r\n\r\n" in
  let get = encryptRecord wr Content.Application_data (utf8 payload) in
  sendRecord tcp pv Content.Application_data get;

  // Receive response
  let ad = recvEncAppDataRecord tcp recv pv rd in
  ()


(*-----------------------------------------------------------------------------*)
// TLS 1.3 Client
let client_13 config host port : ML unit =
  IO.print_string "===============================================\n Starting test TLS 1.3 client...\n";
  let tcp = Transport.connect host port in
  let rid = new_region root in
  let lg = HandshakeLog.create #rid in
  let ks, cr = KeySchedule.create #rid Client lg in
  let recv = ralloc rid Record.wait_header in 

  // This will call KS.ks_client_13_init_1rtt
  let (ClientHello ch,chb) = Handshake.prepareClientHello config ks lg None None in
  let pv = ch.ch_protocol_version in
  let kex = TLSConstants.Kex_ECDHE in
  sendHSRecord tcp pv chb;

  let ServerHello(sh), shb = recvHSRecord tcp recv pv kex in

  let Correct (n, Some k) = Handshake.processServerHello config ks lg None ch (ServerHello sh, shb) in
  let pv = sh.sh_protocol_version in
  let cs = sh.sh_cipher_suite in
  let CipherSuite kex sa (AEAD ae h) = cs in
  let KeySchedule.StAEInstance rd wr = k in
  let sal = n.n_extensions.ne_signature_algorithms in

  let EncryptedExtensions(ee),_ = recvEncHSRecord tcp recv pv kex rd in
  let _ = lg @@ (EncryptedExtensions (ee)) in

  let Certificate(sc),_ = recvEncHSRecord tcp recv pv kex rd in
  let _ = lg @@ Certificate(sc) in

  IO.print_string ("Certificate validation status = " ^
    (if Cert.validate_chain sc.crt_chain true (Some host) config.ca_file then
      "OK" else "FAIL")^"\n");

  let hL = Hashing.Spec.tagLen h in
  let zeroes = Platform.Bytes.abytes (String.make hL (Char.char_of_int 0)) in
  let rc = Hashing.compute h zeroes in
  let cv_log = (HandshakeLog.getHash lg h) @| rc in

  let CertificateVerify(cv),_ = recvEncHSRecord tcp recv pv kex rd in
  let _ = lg @@ CertificateVerify(cv) in

  //let _ = IO.debug_print_string("cv_sig = " ^ (Platform.Bytes.print_bytes cv.cv_sig) ^ "\n") in
  let Some ((sa,h), sigv) = Handshake.sigHashAlg_of_ske cv.cv_sig in
  let a = Signature.Use (fun _ -> true) sa [h] false false in
  let tbs = Handshake.to_be_signed pv Server None cv_log in
  let Some pk = Signature.get_chain_public_key #a sc.crt_chain in

  IO.print_string ("Signature validation status = " ^
    (if Signature.verify h pk tbs sigv then "OK" else "FAIL") ^ "\n");

  let svd = KeySchedule.ks_client_13_server_finished ks in
  let Finished({fin_vd = sfin}),_ = recvEncHSRecord tcp recv pv kex rd in
  let _ = lg @@ Finished({fin_vd = sfin}) in

  (if equalBytes sfin svd then
    IO.print_string ("Server finished OK:"^(print_bytes svd)^"\n")
  else
    failwith "Failed to verify server finished");
  let KeySchedule.StAEInstance drd dwr = KeySchedule.ks_client_13_sf ks in

  let cvd = KeySchedule.ks_client_13_client_finished ks in
  let cfin = {fin_vd = cvd} in
  let cfinb = HandshakeMessages.handshakeMessageBytes (Some pv) (Finished cfin) in
  let _ = lg @@ (Finished cfin) in

  IO.print_string "before encrypt \n";
  let efinb = encryptRecord wr Content.Handshake cfinb in
  sendRecordE true tcp pv Content.Application_data efinb;

  let payload = "GET / HTTP/1.1\r\nHost: " ^ host ^ "\r\n\r\n" in
  let get = encryptRecord dwr Content.Application_data (utf8 payload) in
  sendRecord tcp pv Content.Application_data get;
  let ad = recvEncAppDataRecord tcp recv pv drd in
  ()

private let sendEncHSRecord tcp pv msg wr =
  let hs = HandshakeMessages.handshakeMessageBytes (Some pv) msg in
  let er = encryptRecord wr Content.Handshake hs in
  sendRecordE true tcp pv Content.Application_data er

(*-----------------------------------------------------------------------------*)
// TLS 1.3 Server
private let rec server_loop_13 config sock : ML unit =
  let raw_tcp = Platform.Tcp.accept sock in
  let tcp = Transport.wrap raw_tcp in
  let rid = new_region root in
  let lg = HandshakeLog.create #rid in
  let ks, sr = KeySchedule.create #rid Server lg in
  let recv = ralloc rid Record.wait_header in 

  let kex = TLSConstants.Kex_ECDHE in
  let pv = TLS_1p3 in
  let h = Hashing.Spec.SHA256 in
  let sa = CoreCrypto.RSASIG in
  let cs = CipherSuite kex (Some sa) (AEAD CoreCrypto.AES_128_GCM h) in

  let ClientHello(ch), chb = recvHSRecord tcp recv pv kex in

  let (cr, sid, csl, ext) = (match ch with
    | {ch_protocol_version = TLS_1p3;
       ch_client_random = cr;
       ch_sessionID = sid;
       ch_cipher_suites = csl;
       ch_extensions = Some ext} -> (cr, sid, csl, ext)
    | _ -> failwith "Bad client hello (probably not 1.3)") in

  let (nego, Some keys, (ServerHello sh, shb)) =
  (match Handshake.prepareServerHello config ks lg None (ClientHello ch, chb) with
     | Correct z -> z
     | Error (x,z) -> failwith z) in

  sendHSRecord tcp pv shb;
  let KeySchedule.StAEInstance rd wr = keys in

  let Correct chain = Cert.lookup_chain config.cert_chain_file in
  let crt = {crt_chain = chain} in
  sendEncHSRecord tcp pv (EncryptedExtensions ({ee_extensions=[]})) wr;
  sendEncHSRecord tcp pv (Certificate crt) wr;

  let _ = lg @@ (EncryptedExtensions ({ee_extensions=[]})) in
  let _ = lg @@ (Certificate crt) in

  let hL = Hashing.Spec.tagLen h in
  let zeroes = Platform.Bytes.abytes (String.make hL (Char.char_of_int 0)) in
  let rc = Hashing.compute h zeroes in
  let cv_log = (HandshakeLog.getHash lg h) @| rc in

  let tbs = Handshake.to_be_signed pv Server None cv_log in
  let ha = Hash h in
  let hab, sab = hashAlgBytes ha, sigAlgBytes sa in
  let a = Signature.Use (fun _ -> true) sa [ha] false false in
  let Some csk = Signature.lookup_key #a config.private_key_file in
  let sigv = Signature.sign ha csk tbs in
  let signature = (hab @| sab @| (vlbytes 2 sigv)) in
  sendEncHSRecord tcp pv (CertificateVerify ({cv_sig = signature})) wr;
  let _ = lg @@ (CertificateVerify ({cv_sig = signature})) in

  let svd = KeySchedule.ks_server_13_server_finished ks in
  sendEncHSRecord tcp pv (Finished ({fin_vd = svd})) wr;
  let _ = lg @@ (Finished ({fin_vd = svd})) in
  let KeySchedule.StAEInstance drd dwr = KeySchedule.ks_server_13_sf ks in

  let cvd = KeySchedule.ks_server_13_client_finished ks in
  let Finished({fin_vd = cfin}), _ = recvEncHSRecord tcp recv pv kex rd in
  let _ = lg @@ (Finished ({fin_vd = cfin})) in

  (if equalBytes cfin cvd then
    IO.print_string ("Server finished OK:"^(print_bytes svd)^"\n")
  else
    failwith "Failed to verify server finished");

  let req = recvEncAppDataRecord tcp recv pv drd in
  let text = "You are connected to miTLS* 1.3!\r\nThis is the request you sent:\r\n\r\n" ^ (iutf8 req) in
  let payload = "HTTP/1.1 200 OK\r\nConnection: close\r\nContent-Length:" ^ (string_of_int (length (abytes text))) ^ "\r\nContent-Type: text/plain; charset=utf-8\r\n\r\n" ^ text in

  let res = encryptRecord dwr Content.Application_data (utf8 payload) in
  sendRecord tcp pv Content.Application_data res;

  Platform.Tcp.close raw_tcp;
  IO.print_string "Closing connection...\n";

  server_loop_13 config sock

let server_13 config host port : ML unit =
 IO.print_string "===============================================\n Starting test TLS 1.3 server...\n";
 let sock = Platform.Tcp.listen host port in
 server_loop_13 config sock<|MERGE_RESOLUTION|>--- conflicted
+++ resolved
@@ -52,13 +52,8 @@
 private let recvHSRecord tcp (recv: record_t) pv kex =
   let (hs_msg, to_log) =
     match !hsbuf with
-<<<<<<< HEAD
-    | [] ->
-      let Correct (ct,rpv,pl) = Record.read tcp in
-=======
     | [] -> 
       let Record.Received ct rpv pl = Record.read tcp recv in
->>>>>>> f2d2d1b0
       let hsml =
 	match Handshake.parseHandshakeMessages (Some pv) (Some kex) pl with
       	| Correct (_,hsml) -> hsml
