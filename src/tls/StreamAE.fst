module StreamAE

// Provides authenticated encryption for a stream of variable-length
// plaintexts; concretely, we use AES_GCM but any other AEAD algorithm
// would do.

open FStar.Heap
open FStar.HyperHeap
open FStar.HyperStack
open FStar.Seq
open FStar.SeqProperties // for e.g. found
open FStar.Monotonic.RRef
open FStar.Monotonic.Seq

open Platform.Error
open Platform.Bytes

open TLSError
open TLSConstants
open TLSInfo
open StreamPlain

module AEAD = AEADProvider
module HH = FStar.HyperHeap
module HS = FStar.HyperStack

type rid = FStar.Monotonic.RRef.rid

type id = i:id { ID13? i }

let alg (i:id) =
  let AEAD ae _ = aeAlg_of_id i in ae

let ltag i : nat = CoreCrypto.aeadTagSize (alg i)
let cipherLen i (l:plainLen) : nat = l + ltag i
type cipher i (l:plainLen) = lbytes (cipherLen i l)

// will require proving before decryption
let lenCipher i (c:bytes { ltag i <= length c }) : nat = length c - ltag i

type entry (i:id) =
  | Entry: l:plainLen -> c:cipher i l -> p:plain i l -> entry i

private unfold let min (a:int) (b:int) = if a < b then a else b
private unfold let max (a:int) (b:int) = if a < b then b else a

// key materials (from the AEAD provider)
type key (i:id) = AEAD.key i
type iv  (i:id) = AEAD.salt i

let ideal_log (r:rid) (i:id) = log_t r (entry i)

let log_ref (r:rid) (i:id) : Tot Type0 =
  if authId i then ideal_log r i else unit

let ilog (#r:rid) (#i:id) (l:log_ref r i{authId i}) : Tot (ideal_log r i) =
  l

irreducible let max_ctr: n:nat{n = 18446744073709551615} =
  assert_norm (pow2 64 - 1 = 18446744073709551615);
  pow2 64 - 1

type counter = c:nat{c <= max_ctr} 

let ideal_ctr (#l:rid) (r:rid) (i:id) (log:ideal_log l i) : Tot Type0 =
  FStar.Monotonic.Seq.seqn r log max_ctr
  // An increasing counter, at most min(length log, 2^64-1)
  
let concrete_ctr (r:rid) (i:id) : Tot Type0 = 
  m_rref r counter increases

let ctr_ref (#l:rid) (r:rid) (i:id) (log:log_ref l i) : Tot Type0 = 
  if authId i   
  then ideal_ctr r i (log <: ideal_log l i)
  else m_rref r counter increases

let ctr (#l:rid) (#r:rid) (#i:id) (#log:log_ref l i) (c:ctr_ref r i log)
  : Tot (m_rref r (if authId i 
		   then seqn_val #l #(entry i) r log max_ctr 
		   else counter) 
		increases) =
  c

// kept concrete for log and counter, but the key and iv should be private.
noeq type state (i:id) (rw:rw) = 
  | State: #region: rgn
         -> #log_region: rgn{if rw = Writer then region = log_region else HyperHeap.disjoint region log_region}
         -> aead: AEAD.state i rw 
         -> log: log_ref log_region i // ghost, subject to cryptographic assumption
         -> counter: ctr_ref region i log // types are sufficient to anti-alias log and counter
         -> state i rw

// Some invariants:
// - the writer counter is the length of the log; the reader counter is lower or equal
// - gen is called at most once for each (i:id), generating distinct refs for each (i:id)
// - the log is monotonic

type writer i = s:state i Writer
type reader i = s:state i Reader


// We generate first the writer, then the reader (possibly several of them)
let genPost (#i:id) parent h0 (w:writer i) h1 =
  modifies Set.empty h0 h1 /\
  HH.parent w.region = parent /\
  stronger_fresh_region w.region h0 h1 /\
  color w.region = color parent /\
  (authId i ==>
      (m_contains (ilog w.log) h1 /\
       m_sel h1 (ilog w.log) == createEmpty)) /\
  m_contains (ctr w.counter) h1 /\
  m_sel h1 (ctr w.counter) === 0
//16-04-30 how to share the whole ST ... instead of genPost?

// Generate a fresh instance with index i in a fresh sub-region of r0
// (we might drop this spec, since F* will infer something at least as precise,
// but we keep it for documentation)
val gen: parent:rid -> i:id -> ST (writer i)
  (requires (fun h0 -> True))
  (ensures (genPost parent))

(*
 * AR: had to provide implicit arguments for ectr line, the cut, and the timeout
 *)
#set-options "--z3rlimit 30"
let gen parent i =
  let writer_r = new_region parent in
  let aead = AEAD.gen i writer_r in
  let _ = cut (is_eternal_region writer_r) in
  if authId i then
    let log : ideal_log writer_r i = alloc_mref_seq writer_r Seq.createEmpty in
    let ectr: ideal_ctr #writer_r writer_r i log = new_seqn #writer_r #(entry i) #max_ctr writer_r 0 log in
    State #i #Writer #writer_r #writer_r aead log ectr
  else
    let ectr: concrete_ctr writer_r i = m_alloc writer_r 0 in
    State #i #Writer #writer_r #writer_r aead () ectr
#reset-options

val genReader: parent:rid -> #i:id -> w:writer i -> ST (reader i)
  (requires (fun h0 -> HyperHeap.disjoint parent w.region)) //16-04-25  we may need w.region's parent instead
  (ensures  (fun h0 (r:reader i) h1 ->
               modifies Set.empty h0 h1 /\
               r.log_region = w.region /\
               HH.parent r.region = parent /\
	       color r.region = color parent /\
               stronger_fresh_region r.region h0 h1 /\
               op_Equality #(log_ref w.region i) w.log r.log /\
	       m_contains (ctr r.counter) h1 /\
	       m_sel h1 (ctr r.counter) === 0))
// encryption (on concrete bytes), returns (cipher @| tag)
// Keeps seqn and nonce implicit; requires the counter not to overflow
// encryption of plaintexts; safe instances are idealized

let genReader parent #i w =
  let reader_r = new_region parent in
<<<<<<< HEAD
  let raead = AEAD.genReader w.aead in
=======
  let raead = AEAD.genReader parent w.aead in
>>>>>>> 3f9d4e5d
  if authId i then
    let log : ideal_log w.region i = w.log in
    let dctr: ideal_ctr reader_r i log = new_seqn reader_r 0 log in
    State #i #Reader #reader_r #(w.region) raead w.log dctr
  else let dctr : concrete_ctr reader_r i = m_alloc reader_r 0 in
    State #i #Reader #reader_r #(w.region) raead () dctr

// Coerce a writer with index i in a fresh subregion of parent
// (coerced readers can then be obtained by calling genReader)
val coerce: parent:rid -> i:id{~(authId i)} -> kv:key i -> iv:iv i -> ST (writer i)
  (requires (fun h0 -> True))
  (ensures  (genPost parent))

let coerce parent i kv iv =
  let writer_r = new_region parent in
  let ectr: concrete_ctr writer_r i = m_alloc writer_r 0 in
  let aead = AEAD.coerce i writer_r kv iv in
  State #i #Writer #writer_r #writer_r aead () ectr 


val leak: #i:id{~(authId i)} -> #role:rw -> state i role -> ST (key i * iv i)
  (requires (fun h0 -> True))
  (ensures  (fun h0 r h1 -> modifies Set.empty h0 h1 ))

let leak #i #role s =
<<<<<<< HEAD
  AEAD.leak (State.aead s)
=======
  AEAD.leak (State?.aead s)
>>>>>>> 3f9d4e5d


// we are not relying on additional data
private abstract let noAD = empty_bytes

val encrypt: #i:id -> e:writer i -> l:plainLen -> p:plain i l -> ST (cipher i l)
    (requires (fun h0 -> m_sel h0 (ctr e.counter) < max_ctr))
    (ensures  (fun h0 c h1 ->
                 HH.modifies_one e.region h0.h h1.h /\
                 m_contains (ctr e.counter) h1 /\
                 m_sel h1 (ctr e.counter) === m_sel h0 (ctr e.counter) + 1 /\
	         (authId i ==>
		   (let log = ilog e.log in
		    let ent = Entry l c p in
		    let n = Seq.length (m_sel h0 log) in
		    m_contains log h1 /\
		    witnessed (at_least n ent log) /\
		    m_sel h1 log == snoc (m_sel h0 log) ent))))

(* we primarily model the ideal functionality, the concrete code that actually
   runs on the network is what remains after dead code elimination when
   safeId i is fixed to false and after removal of the cryptographic ghost log,
   i.e. all idealization is turned off *)
#set-options "--z3rlimit 100"
let encrypt #i e l p =
  let ctr = ctr e.counter in 
  m_recall ctr;
  let text = if safeId i then createBytes l 0z else repr i l p in
  let n = m_read ctr in
  let nb = bytes_of_int (AEAD.noncelen i) n in
  let iv = AEAD.create_nonce e.aead nb in
<<<<<<< HEAD
  let c = AEAD.encrypt i e.aead iv noAD text in
=======
  let c = AEAD.encrypt #i #l e.aead iv noAD text in
>>>>>>> 3f9d4e5d
  if authId i then
    begin
    let ilog = ilog e.log in
    m_recall ilog;
    let ictr: ideal_ctr e.region i ilog = e.counter in
    testify_seqn ictr;
    write_at_end ilog (Entry l c p); //need to extend the log first, before incrementing the counter for monotonicity; do this only if ideal
    m_recall ictr;
    increment_seqn ictr;
    m_recall ictr
    end
  else
    m_write ctr (n + 1);
  c
#reset-options

(* val matches: #i:id -> l:plainLen -> cipher i l -> entry i -> Tot bool *)
let matches (#i:id) (l:plainLen) (c:cipher i l) (e:entry i) : Tot bool = 
  let Entry l' c' _ = e in
  l = l' && c = c'

// decryption, idealized as a lookup of (c,ad) in the log for safe instances
val decrypt: #i:id -> d:reader i -> l:plainLen -> c:cipher i l
  -> ST (option (plain i (min l (max_TLSPlaintext_fragment_length + 1))))
  (requires (fun h0 -> m_sel h0 (ctr d.counter) < max_ctr))
  (ensures  (fun h0 res h1 ->
      let j = m_sel h0 (ctr d.counter) in
      (authId i ==>
	(let log = m_sel h0 (ilog d.log) in
	 if j < Seq.length log && matches l c (Seq.index log j)
	 then res = Some (Entry?.p (Seq.index log j))
	 else res = None))
    /\ (match res with
       | None -> HH.modifies Set.empty h0.h h1.h
       | _  ->  
                let ctr_counter_as_hsref = as_hsref (ctr d.counter) in
                HH.modifies_one d.region h0.h h1.h
              /\ modifies_rref d.region !{as_ref ctr_counter_as_hsref} h0.h h1.h
	      /\ m_sel h1 (ctr d.counter) === j + 1)))

#set-options "--z3rlimit 100 --initial_fuel 0 --initial_ifuel 1 --max_fuel 0 --max_ifuel 1"
// decryption, idealized as a lookup of (c,ad) in the log for safe instances
let decrypt #i d l c =
  let ctr = ctr d.counter in 
  m_recall ctr;
  let j = m_read ctr in
  if authId i 
  then 
    let ilog = ilog d.log in
    let log  = m_read ilog in
    let ictr: ideal_ctr d.region i ilog = d.counter in
    let _ = testify_seqn ictr in //now we know that j <= Seq.length log
    if j < Seq.length log && matches l c (Seq.index log j) then
      begin
      increment_seqn ictr;
      m_recall ctr;
      Some (Entry?.p (Seq.index log j))
      end
    else None
  else //concrete
   let nb = bytes_of_int (AEAD.noncelen i) j in
   let iv = AEAD.create_nonce d.aead nb in
<<<<<<< HEAD
   match AEAD.decrypt i d.aead iv noAD c with
=======
   match AEAD.decrypt #i #l d.aead iv noAD c with
>>>>>>> 3f9d4e5d
   | None -> None
   | Some pr ->
     begin
       assert (Platform.Bytes.length pr = l);
       match mk_plain i l pr with
       | Some p -> (m_write ctr (j + 1); Some p)
       | None   -> None
     end

(* TODO

- Check that decrypt indeed must use authId and not safeId (like in the F7 code)
- Injective allocation table from i to refs

*)<|MERGE_RESOLUTION|>--- conflicted
+++ resolved
@@ -153,11 +153,7 @@
 
 let genReader parent #i w =
   let reader_r = new_region parent in
-<<<<<<< HEAD
-  let raead = AEAD.genReader w.aead in
-=======
   let raead = AEAD.genReader parent w.aead in
->>>>>>> 3f9d4e5d
   if authId i then
     let log : ideal_log w.region i = w.log in
     let dctr: ideal_ctr reader_r i log = new_seqn reader_r 0 log in
@@ -183,11 +179,7 @@
   (ensures  (fun h0 r h1 -> modifies Set.empty h0 h1 ))
 
 let leak #i #role s =
-<<<<<<< HEAD
-  AEAD.leak (State.aead s)
-=======
   AEAD.leak (State?.aead s)
->>>>>>> 3f9d4e5d
 
 
 // we are not relying on additional data
@@ -219,11 +211,7 @@
   let n = m_read ctr in
   let nb = bytes_of_int (AEAD.noncelen i) n in
   let iv = AEAD.create_nonce e.aead nb in
-<<<<<<< HEAD
-  let c = AEAD.encrypt i e.aead iv noAD text in
-=======
   let c = AEAD.encrypt #i #l e.aead iv noAD text in
->>>>>>> 3f9d4e5d
   if authId i then
     begin
     let ilog = ilog e.log in
@@ -286,11 +274,7 @@
   else //concrete
    let nb = bytes_of_int (AEAD.noncelen i) j in
    let iv = AEAD.create_nonce d.aead nb in
-<<<<<<< HEAD
-   match AEAD.decrypt i d.aead iv noAD c with
-=======
    match AEAD.decrypt #i #l d.aead iv noAD c with
->>>>>>> 3f9d4e5d
    | None -> None
    | Some pr ->
      begin
