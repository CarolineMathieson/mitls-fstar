--- conflicted
+++ resolved
@@ -259,8 +259,6 @@
   | Block AES_128_CBC   -> 16
   | Block AES_256_CBC   -> 32
 
-<<<<<<< HEAD
-=======
 (** AEAD salt sizes *)
 let aeadSaltSize = function // TLS 1.3 IV salt.
   | AES_128_GCM       -> 4
@@ -276,7 +274,6 @@
   | _                 -> 8 //recheck
 
 (** Hash sizes *)
->>>>>>> cf7bcf17
 val hashSize: h:hashAlg{h<>NULL} -> Tot nat
 let hashSize = function
   | Hash h  -> CoreCrypto.hashSize h
@@ -518,13 +515,7 @@
     | SCSV (TLS_EMPTY_RENEGOTIATION_INFO_SCSV)         -> abyte2 ( 0x00z, 0xFFz )
     | _ -> None
 
-<<<<<<< HEAD
 let validCipherSuite (c:cipherSuite) = Some? (cipherSuiteBytesOpt c)
-=======
-
-(** Determine if a ciphersuite is valid *)
-let validCipherSuite (c:cipherSuite) = is_Some (cipherSuiteBytesOpt c)
->>>>>>> cf7bcf17
 let valid_cipher_suite = c:cipherSuite{validCipherSuite c}
 
 (** List of valid ciphersuite *)
@@ -647,14 +638,9 @@
   | Correct c -> Correct c
   | Error z -> Error z
 
-<<<<<<< HEAD
 #reset-options "--z3rlimit 60 --max_ifuel 6 --initial_ifuel 6 --max_fuel 1 --initial_fuel 1"
-=======
-
-#reset-options "--z3rlimit 60 --max_ifuel 6 --initial_ifuel 6 --max_fuel 1 --initial_fuel 1"
 
 (** Lemma for ciphersuite serializing/parsing inversions *)
->>>>>>> cf7bcf17
 val inverse_cipherSuite: x:cipherSuite -> Lemma
   (requires (~ (UnknownCipherSuite? x)))
   // parse (bytes (Unknown 0 0)) = NullCiphersuite
@@ -828,13 +814,8 @@
   | TLS_1p2 | TLS_1p3 -> Some? (prfMacAlg_of_ciphersuite_aux cs)
   | _                 -> true
 
-<<<<<<< HEAD
 unfold type require_some (#a:Type) (#b:Type) ($f:(a -> Tot (option b))) = 
   x:a{Some? (f x)} -> Tot b
-=======
-unfold type require_some (#a:Type) (#b:Type) ($f:(a -> Tot (option b))) =
-  x:a{is_Some (f x)} -> Tot b
->>>>>>> cf7bcf17
 
 let prfMacAlg_of_ciphersuite : require_some prfMacAlg_of_ciphersuite_aux =
   fun x -> Some?.v (prfMacAlg_of_ciphersuite_aux x)
@@ -866,12 +847,8 @@
 // SZ: Right. The TLS 1.3 draft says "Where HMAC [RFC2104] uses
 // the Hash algorithm for the handshake"
 
-<<<<<<< HEAD
+(** Determine the Authenticated Encryption algorithm associated with a ciphersuite *)
 val get_aeAlg: cs:cipherSuite{ CipherSuite? cs } -> Tot aeAlg
-=======
-(** Determine the Authenticated Encryption algorithm associated with a ciphersuite *)
-val get_aeAlg: cs:cipherSuite{ is_CipherSuite cs } -> Tot aeAlg
->>>>>>> cf7bcf17
 let get_aeAlg cs =
   match cs with
   | CipherSuite _ _ ae -> ae
@@ -880,24 +857,15 @@
 // BB: Why does this default to MD5 ?
 let null_aeAlg = MACOnly MD5
 
-<<<<<<< HEAD
+(** Determine Encryption type to be used with a chosen PV and AE algorithm *)
 val encAlg_of_aeAlg: (pv:protocolVersion) -> (a:aeAlg { MtE? a }) -> Tot (encAlg * ivMode)
-=======
-(** Determine Encryption type to be used with a chosen PV and AE algorithm *)
-val encAlg_of_aeAlg: (pv:protocolVersion) -> (a:aeAlg { is_MtE a }) -> Tot (encAlg * ivMode)
->>>>>>> cf7bcf17
 let encAlg_of_aeAlg  pv ae =
   match pv,ae with
   | SSL_3p0, MtE (Block e) m -> (Block e),Stale
   | TLS_1p0, MtE (Block e) m -> (Block e),Stale
   | _, MtE e m -> e,Fresh
 
-<<<<<<< HEAD
 val macAlg_of_aeAlg: (pv:protocolVersion) -> (a:aeAlg { pv <> TLS_1p3 /\ ~(AEAD? a) }) -> Tot macAlg
-=======
-(** Determine MAC algorithm to be used with a chosen PV and AE algorithm *)
-val macAlg_of_aeAlg: (pv:protocolVersion) -> (a:aeAlg { pv <> TLS_1p3 /\ ~(is_AEAD a) }) -> Tot macAlg
->>>>>>> cf7bcf17
 let macAlg_of_aeAlg pv ae =
   match pv,ae with
   | SSL_3p0,MACOnly alg -> SSLKHASH alg (* dropped pattern on the left to simplify refinements *)
@@ -962,8 +930,6 @@
   | TLS_DH_DSS_WITH_AES_256_GCM_SHA384
   | TLS_DH_anon_WITH_AES_128_GCM_SHA256
   | TLS_DH_anon_WITH_AES_256_GCM_SHA384
-
-<<<<<<< HEAD
   | TLS_ECDHE_RSA_WITH_CHACHA20_POLY1305_SHA256
   | TLS_ECDHE_ECDSA_WITH_CHACHA20_POLY1305_SHA256
   | TLS_DHE_RSA_WITH_CHACHA20_POLY1305_SHA256
@@ -971,11 +937,7 @@
   | TLS_ECDHE_PSK_WITH_CHACHA20_POLY1305_SHA256
   | TLS_DHE_PSK_WITH_CHACHA20_POLY1305_SHA256
 
-
-=======
-
 (** Definition of a list of ciphersuite *)
->>>>>>> cf7bcf17
 type cipherSuiteNames = list cipherSuiteName
 
 (** Determine the validity of a ciphersuite based on it's name *)
@@ -1036,8 +998,6 @@
   | TLS_DH_DSS_WITH_AES_256_GCM_SHA384     -> CipherSuite Kex_DH  (Some DSA)    (AEAD AES_256_GCM SHA384)
   | TLS_DH_anon_WITH_AES_128_GCM_SHA256    -> CipherSuite Kex_DHE None          (AEAD AES_128_GCM SHA256)
   | TLS_DH_anon_WITH_AES_256_GCM_SHA384    -> CipherSuite Kex_DHE None          (AEAD AES_256_GCM SHA384)
-
-<<<<<<< HEAD
   | TLS_ECDHE_RSA_WITH_CHACHA20_POLY1305_SHA256    -> CipherSuite Kex_ECDHE (Some RSASIG) (AEAD CHACHA20_POLY1305 SHA256)
   | TLS_ECDHE_ECDSA_WITH_CHACHA20_POLY1305_SHA256  -> CipherSuite Kex_ECDHE (Some ECDSA) (AEAD CHACHA20_POLY1305 SHA256)
   | TLS_DHE_RSA_WITH_CHACHA20_POLY1305_SHA256      -> CipherSuite Kex_DHE (Some RSASIG) (AEAD CHACHA20_POLY1305 SHA256)
@@ -1045,12 +1005,8 @@
   | TLS_ECDHE_PSK_WITH_CHACHA20_POLY1305_SHA256    -> CipherSuite Kex_PSK_ECDHE None (AEAD CHACHA20_POLY1305 SHA256)
   | TLS_DHE_PSK_WITH_CHACHA20_POLY1305_SHA256      -> CipherSuite Kex_PSK_DHE None (AEAD CHACHA20_POLY1305 SHA256)
 
-val cipherSuites_of_nameList: l1:list cipherSuiteName 
-=======
-
 (** Return valid ciphersuites according to a list of ciphersuite names *)
 val cipherSuites_of_nameList: l1:list cipherSuiteName
->>>>>>> cf7bcf17
   -> Tot (l2:valid_cipher_suites{List.Tot.length l2 = List.Tot.length l1})
 let cipherSuites_of_nameList nameList =
   // REMARK: would trigger automatically if ListProperties is loaded
@@ -1148,12 +1104,8 @@
 // Note:
 // Migrated contentType to Content.fst (this is internal to TLS)
 
-<<<<<<< HEAD
+(** Transforms a sequence of natural numbers into bytes *)
 val bytes_of_seq: n:nat{ repr_bytes n <= 8 } -> Tot (b:bytes{length b <= 8})
-=======
-(** Transforms a sequence of natural numbers into bytes *)
-val bytes_of_seq: n:nat{ repr_bytes n <= 8 } -> Tot bytes
->>>>>>> cf7bcf17
 let bytes_of_seq sn = bytes_of_int 8 sn
 
 (** Transforms bytes into a sequence of natural numbers *)
