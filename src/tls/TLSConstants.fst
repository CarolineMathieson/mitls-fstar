--- conflicted
+++ resolved
@@ -112,9 +112,6 @@
   | Client -> Server
   | Server -> Client
 
-<<<<<<< HEAD
-include QD.TLS_protocolVersion
-=======
 (** Polarity for reading and writing on a connection *)
 type rw =
   | Reader
@@ -129,16 +126,7 @@
 /// 18-02-22 QD fodder?
 /// 
 (** Protocol version negotiated values *)
-type protocolVersion' =
-  | SSL_3p0 // supported, with no security guarantees
-  | TLS_1p0
-  | TLS_1p1
-  | TLS_1p2
-  | TLS_1p3
-  | UnknownVersion: a:byte -> b:byte{a <> 3z \/ (b <> 0z /\ b <> 1z /\ b <> 2z /\ b <> 3z /\ b <> 4z)} -> protocolVersion'
-
-type protocolVersion = pv:protocolVersion'{~(UnknownVersion? pv)}
->>>>>>> 29baac00
+include QD.TLS_protocolVersion
 
 // aka TLS_1p3
 let is_pv_13 = function
@@ -148,38 +136,11 @@
 #set-options "--max_fuel 0 --initial_fuel 0 --max_ifuel 1 --initial_ifuel 1"
 
 (** Serializing function for the protocol version *)
-val versionBytes: protocolVersion' -> Tot (lbytes 2)
-let versionBytes pv =
-  match pv with
-  | SSL_3p0 -> twobytes ( 3z, 0z)
-  | TLS_1p0 -> twobytes ( 3z, 1z)
-  | TLS_1p1 -> twobytes ( 3z, 2z )
-  | TLS_1p2 -> twobytes ( 3z, 3z )
-  | TLS_1p3 -> twobytes ( 3z, 4z )
-  | UnknownVersion a b -> twobytes ( a, b )
-
-(** Parsing function for the protocol version *)
+let versionBytes : protocolVersion' -> Tot (lbytes 2) =
+  protocolVersion_bytes
+
 val parseVersion: pinverse_t versionBytes
-let parseVersion v =
-  match cbyte2 v with
-  | ( 3z, 0z ) -> Correct SSL_3p0
-  | ( 3z, 1z ) -> Correct TLS_1p0
-  | ( 3z, 2z ) -> Correct TLS_1p1
-  | ( 3z, 3z ) -> Correct TLS_1p2
-  | ( 3z, 4z ) -> Correct TLS_1p3
-  | ( a,  b  ) -> Correct (UnknownVersion a b)
-
-val inverse_version: x:_ -> Lemma
-  (requires True)
-  (ensures lemma_inverse_g_f versionBytes parseVersion x)
-  [SMTPat (parseVersion (versionBytes x))]
-let inverse_version x = ()
-
-val pinverse_version: x:_ -> Lemma
-  (requires True)
-  (ensures (lemma_pinverse_f_g Bytes.equal versionBytes parseVersion x))
-  [SMTPat (versionBytes (Correct?._0 (parseVersion x)))]
-let pinverse_version x = ()
+let parseVersion = parse_protocolVersion'
 
 // DRAFT#23
 // to be used *only* in ServerHello.version.
@@ -198,7 +159,7 @@
   | (3z, 4z) -> Error(AD_decode_error, "Refused to parse TLS 1.3 final version: expected TLS 1.3#"^UInt8.to_string draft)
   | _ ->
     match parseVersion v with
-    | Correct (UnknownVersion _ _) -> Error(AD_decode_error, "Parsed unknown version ")
+    | Correct (Unknown_protocolVersion _) -> Error(AD_decode_error, "Parsed unknown version ")
     | Correct pv -> Correct pv
     | Error z -> Error z
 
@@ -219,7 +180,7 @@
   | TLS_1p1 -> "1.1"
   | TLS_1p2 -> "1.2"
   | TLS_1p3 -> "1.3"
-  | UnknownVersion a b -> "Unknown protocol version: " ^ (print_bytes (twobytes (a, b)))
+  | Unknown_protocolVersion x -> "Unknown protocol version: " ^ string_of_int (UInt16.v x)
 
 
 
@@ -596,38 +557,6 @@
   | c::cs -> compressionBytes c @| compressionMethodsBytes cs
   | []   -> empty_bytes
 
-<<<<<<< HEAD
-(** Serializing function for the protocol version *)
-let versionBytes : protocolVersion' -> Tot (lbytes 2) =
-  protocolVersion_bytes
-
-val parseVersion: pinverse_t versionBytes
-let parseVersion = parse_protocolVersion'
-  
-
-#set-options "--max_fuel 0 --initial_fuel 0 --max_ifuel 1 --initial_ifuel 1"
-
-// DRAFT#23
-// to be used *only* in ServerHello.version.
-// https://tlswg.github.io/tls13-spec/#rfc.section.4.2.1
-let draft = 23z
-let versionBytes_draft: protocolVersion -> Tot (lbytes 2) = function
-  | TLS_1p3 -> twobytes ( 127z, draft )
-  | pv -> versionBytes pv
-val parseVersion_draft: pinverse_t versionBytes_draft
-let parseVersion_draft v =
-  match cbyte2 v with
-  | (127z, d) ->
-      if d = draft
-      then Correct TLS_1p3
-      else Error(AD_decode_error, "Refused to parse unknown draft "^print_bytes v^": expected TLS 1.3#"^UInt8.to_string draft)
-  | (3z, 4z) -> Error(AD_decode_error, "Refused to parse TLS 1.3 final version: expected TLS 1.3#"^UInt8.to_string draft)
-  | _ ->
-    match parseVersion v with
-    | Correct (Unknown_protocolVersion _) -> Error(AD_decode_error, "Parsed unknown version ")
-    | Correct pv -> Correct pv
-    | Error z -> Error z
-=======
 
 
 
@@ -647,7 +576,6 @@
 
 (** List of ciphersuite *)
 type cipherSuites = list cipherSuite
->>>>>>> 29baac00
 
 (** Determine if a ciphersuite implies no peer authentication *)
 let isAnonCipherSuite cs =
@@ -665,15 +593,6 @@
   | CipherSuite Kex_ECDHE (Some RSASIG) _ -> true
   | _ -> false
 
-<<<<<<< HEAD
-let string_of_pv = function
-  | SSL_3p0 -> "SSL3"
-  | TLS_1p0 -> "1.0"
-  | TLS_1p1 -> "1.1"
-  | TLS_1p2 -> "1.2"
-  | TLS_1p3 -> "1.3"
-  | Unknown_protocolVersion x -> "Unknown protocol version: " ^ string_of_int (UInt16.v x)
-=======
 (** Determine if a ciphersuite implies using Elliptic Curves Diffie-Hellman KEX *)
 let isECDHECipherSuite cs =
   let open CoreCrypto in
@@ -714,7 +633,6 @@
   | CipherSuite Kex_DH (Some DSA) _      -> DSA
   | CipherSuite Kex_ECDHE (Some ECDSA) _ -> ECDSA
   | _ -> unexpected "[sigAlg_of_ciphersuite] invoked on a wrong ciphersuite"
->>>>>>> 29baac00
 
 (** Determine if a ciphersuite list contains the SCSV ciphersuite *)
 let contains_SCSV (css: list cipherSuite) = List.Tot.mem SCSV css
