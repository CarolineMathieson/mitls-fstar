/* -------------------------------------------------------------------- */
#include <sys/types.h>
#include <sys/stat.h>
#include <stdlib.h>
#include <stdint.h>
#include <string.h>
#include <assert.h>

#define DEBUG 0

#ifndef NO_OPENSSL

#include <openssl/err.h>
#include <openssl/pem.h>
#include <openssl/x509v3.h>

#include "mipki.h"

/*
 DESIGN NOTES

 This file is meant to implement the certificate callbacks for TLS:

 typedef void* (MITLS_CALLCONV *pfn_FFI_cert_select_cb)(void *cb_state, const char *sni, const mitls_signature_scheme *sigalgs, size_t sigalgs_len, mitls_signature_scheme *selected);
 typedef size_t (MITLS_CALLCONV *pfn_FFI_cert_format_cb)(void *cb_state, const void *cert_ptr, char buffer[MAX_CHAIN_LEN]);
 typedef size_t (MITLS_CALLCONV *pfn_FFI_cert_sign_cb)(void *cb_state, const void *cert_ptr, const mitls_signature_scheme sigalg, const char *tbs, size_t tbs_len, char *sig);
 typedef int (MITLS_CALLCONV *pfn_FFI_cert_verify_cb)(void *cb_state, const char* chain, size_t chain_len, const mitls_signature_scheme sigalg, const char *tbs, size_t tbs_len, char *sig, size_t sig_len);

On the server side, we maintain a pre-declared certificate configuration.
Chains and private keys are loaded when the library is initialized and stay in memory

The certificates are configured in order of preference.
Certificate selection first matches the SNI against the names in the certificates,
then looks at the supported signature algorithms and tries to pick one compatible
with the private key.

*/

// The parsed representation of chains and private keys
typedef struct {
  X509* endpoint;
  STACK_OF(X509) *intermediates;
  EVP_PKEY* key;
  int is_universal;
  int is_ephemeral;
} config_entry;

typedef struct mipki_state {
  X509_STORE *store;
  config_entry *config; // Flat array
  size_t config_len;
} mipki_state;

#if DEBUG
static void dump(const unsigned char *buffer, size_t len)
{
  int i;
  for(i=0; i<len; i++) {
    printf("%02x",buffer[i]);
    if (i % 32 == 31 || i == len-1) printf("\n");
  }
}
#endif

// Debugging function to inspect certificates loaded by the store
static int cert_verify_cb(int ok, X509_STORE_CTX *ctx)
{
#if DEBUG
    char buf[512];
    static int cb_index = 0;

    printf("Starting cb #%d (ok = %d)\n", ++cb_index, ok);
    if(X509_STORE_CTX_get_error(ctx) == X509_V_OK) {
      printf("Callback reports no error.\n");
    } else {
      printf("Error string = '%s'\n",
        X509_verify_cert_error_string(X509_STORE_CTX_get_error(ctx)));
    }

    X509 *cur = X509_STORE_CTX_get0_cert(ctx);
    X509_NAME_oneline(X509_get_subject_name(cur), buf, 256);
    printf("current_cert subject:   %s\n",buf);
    X509_NAME_oneline(X509_get_issuer_name(cur), buf, 256);
    printf("current_cert issuer:    %s\n",buf);
#endif

    return ok;
}

typedef struct {
  password_callback cb;
  const char *info;
} pass_cb_state;

int password_cb(char *buf, int size, int rwflag, void *p)
{
  pass_cb_state *s = (pass_cb_state*)p;
  if(s == NULL || s->cb == NULL) return 0;

  #if DEBUG
  printf("Calling passwork callback for <%s>\n", (char*)s->info);
  #endif

  return s->cb(buf, size, s->info);
}

void MITLS_CALLCONV mipki_free(mipki_state *st)
{
  if(!st) return;

  for(size_t i=0; i<st->config_len; i++)
  {
    config_entry *cfg = st->config + i;
    X509_free(cfg->endpoint);
    EVP_PKEY_free(cfg->key);
    sk_X509_pop_free(cfg->intermediates, X509_free);
  }

  free(st->config);
  X509_STORE_free(st->store);
  free(st);
}

mipki_state* MITLS_CALLCONV mipki_init(const mipki_config_entry config[], size_t config_len, password_callback pcb, int *erridx)
{
  *erridx = -1;
  X509_STORE *store = X509_STORE_new();
  if(!store) return 0;

  if(!X509_STORE_set_default_paths(store)) return 0;
  X509_STORE_set_verify_cb_func(store, cert_verify_cb);

  mipki_state *st = malloc(sizeof(mipki_state));
  config_entry *c = malloc(sizeof(config_entry) * config_len);
  if(!st || !c) return NULL;

  st->store = store;
  st->config = c;
  st->config_len = 0;

  for(size_t i = 0; i < config_len; i++)
  {
    *erridx = i;
    config_entry *cfg = c + i;
    const mipki_config_entry *cur = config + i;
    pass_cb_state cbs = {.cb = pcb, .info = cur->key_file};

    STACK_OF(X509) *chain = sk_X509_new_null();
    X509 *x509 = NULL;

    if(!chain) return 0;

    BIO *bio = BIO_new_file(cur->key_file, "r");
    if(!bio) return 0;

    EVP_PKEY* sk = PEM_read_bio_PrivateKey(bio, NULL, password_cb, (void*)&cbs);
    if(!sk || !BIO_free(bio)) return 0;

    bio = BIO_new_file(cur->cert_file, "r");
    if(!bio) return 0;

    for(size_t j = 0; ; j++)
    {
      x509 = PEM_read_bio_X509_AUX(bio, NULL, NULL, NULL);

      if(!x509) {
        int n = ERR_peek_last_error();

        if(!j || !(ERR_GET_LIB(n) == ERR_LIB_PEM && ERR_GET_REASON(n) == PEM_R_NO_START_LINE))
          return 0;
        else
          break; // Chain is complete, allegedly
      }

      // Check that the private key matches the first certificate in the file
      if(!j) {
        if(!X509_check_private_key(x509, sk))
          return 0;

        cfg->endpoint = x509;
      } else {
        sk_X509_push(chain, x509);
      }
    }

    st->config_len++;
    cfg->intermediates = chain;
    cfg->key = sk;
    cfg->is_universal = cur->is_universal;
    cfg->is_ephemeral = 0;
  }

  return st;
}

int MITLS_CALLCONV mipki_add_root_file_or_path(mipki_state *st, const char *ca_file)
{
  assert(st != NULL);
  struct stat sb;

  if(stat(ca_file, &sb) != 0){
    #if DEBUG
    printf("mipki_add_root_file_or_path: stat<%s> failed [%d]\n", ca_file, errno);
    #endif
    return 0;
  }

  if(S_ISDIR(sb.st_mode)) {
    #if DEBUG
    printf("Adding %s as a root store directory.\n", ca_file);
    #endif
    return X509_STORE_load_locations(st->store, NULL, ca_file);
  }

  #if DEBUG
  printf("Adding %s as a root store file.\n", ca_file);
  #endif
  return X509_STORE_load_locations(st->store, ca_file, NULL);
}

mipki_chain MITLS_CALLCONV mipki_select_certificate(mipki_state *st, const char *sni, const mipki_signature *algs, size_t algs_len, mipki_signature *selected)
{
  assert(st != NULL);

  #if DEBUG
    printf("Selecting certificate for <%s>, signatures=", sni);
    for(size_t j = 0; j < algs_len; j++) printf("%04x ", algs[j]);
    printf("\n");
  #endif

  for(size_t i = 0; i < st->config_len; i++)
  {
    config_entry *cfg = st->config + i;

    #if DEBUG
      char buf[256];
      char *peername = NULL;
      char **peer = &peername;
      X509_NAME_oneline(X509_get_subject_name(cfg->endpoint), buf, 256);
      printf(" - Testing certificate: %s\n", buf);
    #else
      char **peer = NULL; // save memory
    #endif

    // Server-side hostname validation to match wildcards, SAN, etc
    if(cfg->is_universal || X509_check_host(cfg->endpoint, sni, strlen(sni), 0, peer))
    {
      #if DEBUG
      printf(" - Positive match for <%s>\n", peername);
      OPENSSL_free(peername);
      #endif

      int curve, kt = EVP_PKEY_base_id(cfg->key);
      *selected = 0;

      #if DEBUG
        switch(kt){
          case EVP_PKEY_RSA:     printf(" - RSA key\n"); break;
          case EVP_PKEY_EC:      printf(" - ECDSA key\n"); break;
          case EVP_PKEY_ED25519: printf(" - EdDSA-25519 key\n"); break;
        }
      #endif

      for(size_t j = 0; j < algs_len; j++)
      {
        mipki_signature alg = algs[j];
        uint8_t low = algs[j] & 0xFF;
        uint8_t high = algs[j] >> 8;

        #if DEBUG
        printf(" - Testing if <%02x,%02x> is suitable\n", high, low);
        #endif

        switch(kt)
        {
          case EVP_PKEY_RSA:
            if((high == 8 && (low == 4 || low == 5 || low == 6)) || // RSA_PSS
               (low == 1 && high >= 2 && high <= 6) ||
               (low == 0xFF && high == 0xFF)) // RSA_PKCS1
              *selected = alg;
            break;

          case EVP_PKEY_ED25519:
            if(high == 8 && low == 7)
              *selected = alg;
            break;

          case EVP_PKEY_EC:
            curve = EC_GROUP_get_curve_name(EC_KEY_get0_group(EVP_PKEY_get0_EC_KEY(cfg->key)));
            if((curve == NID_X9_62_prime256v1 && high == 4 && low == 3) ||
               (curve == NID_secp384r1 && high == 5 && low == 3) ||
               (curve == NID_secp521r1 && high == 6 && low == 3) ||
               (high == 2 && low == 3))
              *selected = alg;
            break;
        }

        if(*selected)
        {
          #if DEBUG
            printf(" + Certificate selected with alg=%04x\n", *selected);
          #endif
          break;
        }
      }

      if(*selected)
        return (void*)cfg;
    }
  }

  *selected = 0;
  return NULL;
}
/*
int EVP_DigestSignInit(EVP_MD_CTX *ctx, EVP_PKEY_CTX **pctx,
                       const EVP_MD *type, ENGINE *e, EVP_PKEY *pkey);
int EVP_DigestSignUpdate(EVP_MD_CTX *ctx, const void *d, size_t cnt);
int EVP_DigestSignFinal(EVP_MD_CTX *ctx, unsigned char *sig, size_t *siglen);
*/

typedef const EVP_MD* DIGEST;

static DIGEST sha(int variant) {
    switch (variant) {
      case 0: return EVP_sha256();
      case 1: return EVP_sha384();
      case 2: return EVP_sha512();
    }
    return NULL;
}

static int set_digest(mipki_signature sigalg, DIGEST* md)
{
  // N.B. ed25519 and ed448 expect NULL md
  switch(sigalg)
  {
    case 0x0804: // rsa_pss_sha256
    case 0x0805: // rsa_pss_sha384
    case 0x0806: // rsa_pss_sha512
      *md = sha(sigalg - 0x0804);
      break;

    case 0x0401: // rsa_pkcs1_sha256
    case 0x0501: // rsa_pkcs1_sha384
    case 0x0601: // rsa_pkcs1_sha512
    case 0x0403: // ecdsa_secp256r1_sha256
    case 0x0503: // ecdsa_secp384r1_sha384
    case 0x0603: // ecdsa_secp521r1_sha512
      *md = sha((sigalg>>8) - 4);
      break;

    case 0x0203: // ecdsa_sha1
    case 0x0201: // rsa_pkcs1_sha1
      *md = EVP_sha1();
      break;

    case 0x0807: // ed25519
    case 0x0808: // ed448
      *md = NULL;
      break;

    default:
      #if DEBUG
        printf("set_md: unknown algorithm %04x\n", sigalg);
      #endif
      return 0; // unrecognized siganture alg
  }

  return 1;
}

typedef int (*pfn_init)(EVP_MD_CTX *ctx, EVP_PKEY_CTX **pctx, const EVP_MD *type, ENGINE *e, EVP_PKEY *pkey);

int MITLS_CALLCONV mipki_sign_verify(mipki_state *st, const mipki_chain cert_ptr, const mipki_signature sigalg, const char *tbs, size_t tbs_len, char *sig, size_t *sig_len, mipki_mode mode)
{
  assert(st != NULL);
  config_entry *cfg = (config_entry*)cert_ptr;
  int ret = 0;

  #if DEBUG
    if(mode == MIPKI_SIGN) {
      printf("Signing %d bytes of data with %04x\n", tbs_len, sigalg);
      printf("--- TBS ----\n");
      dump(tbs, tbs_len);
      printf("------------\n");
    } else {
      printf("Verifying a %d bytes signature of %d bytes of data with %04x\n", *sig_len, tbs_len, sigalg);
      printf("--- TBS ----\n");
      dump(tbs, tbs_len);
      printf("--- SIG ----\n");
      dump(sig, *sig_len);
      printf("------------\n");
    }
  #endif

  // Special case: MD5+SHA1 signature
  // we use a different signing interface
  if(sigalg == 0xffff)
  {
    RSA *rsa = EVP_PKEY_get0_RSA(cfg->key); // doesn't copy, no free
    unsigned int slen = (unsigned int)*sig_len;
    if(!rsa) return 0;

    if(mode == MIPKI_SIGN)
    {
      if (RSA_sign(NID_md5_sha1, tbs, tbs_len, sig, &slen, rsa) != 1) {
        #if DEBUG
          unsigned long err = ERR_peek_last_error();
          char* err_string = ERR_error_string(err, NULL);
          printf("RSA MD5_SHA1 signing error: %s\n", err_string);
        #endif
        return 0;
      }
      *sig_len = slen;
      #if DEBUG
      printf("--- SIG ----\n");
      dump(sig, slen);
      printf("------------\n");
      #endif
      return 1;
    }
    else
    {
      return RSA_verify(NID_md5_sha1, tbs, tbs_len, sig, slen, rsa);
    }
  }

  EVP_PKEY_CTX* key_ctx = NULL;
  DIGEST md = NULL;
  EVP_MD_CTX *md_ctx = EVP_MD_CTX_new();

  int kt = EVP_PKEY_base_id(cfg->key);
  if(!set_digest(sigalg, &md)) return 0;

  #if DEBUG
    printf("Using the message digest: %s\n", md ? OBJ_nid2sn(EVP_MD_type(md)) : "NULL");
  #endif

<<<<<<< HEAD
  if(mode == MIPKI_SIGN)
    {
      if(EVP_DigestSignInit(md_ctx, NULL, md, NULL, cfg->key) != 1)
        {
#if DEBUG
          printf("mipki_sign: failed to initialize DigestSign\n");
#endif
          return 0;
        }
    }
  else
    { if(EVP_DigestVerifyInit(md_ctx, NULL, md, NULL, cfg->key) != 1)
        {
#if DEBUG
          printf("mipki_sign: failed to initialize DigestSign\n");
#endif
          return 0;
        }
    }
=======
  pfn_init init = (mode == MIPKI_SIGN ? EVP_DigestSignInit : EVP_DigestVerifyInit);
  if(init(md_ctx, &key_ctx, md, NULL, cfg->key) != 1)
  {
    #if DEBUG
      printf("mipki_sign_verify: failed to initialize DigestSign\n");
    #endif
    return 0;
  }
>>>>>>> 19f3c79f

  // for RSA: set padding
  if(kt == EVP_PKEY_RSA)
  {
    if(sigalg >> 8 == 8) // PSS
    {
      if(EVP_PKEY_CTX_set_rsa_padding(key_ctx, RSA_PKCS1_PSS_PADDING) != 1)
        return 0;
      if(EVP_PKEY_CTX_set_rsa_pss_saltlen(key_ctx, RSA_PSS_SALTLEN_DIGEST) != 1)
        return 0;
    }
    else // PKCS1
    {
      if (EVP_PKEY_CTX_set_rsa_padding(key_ctx, RSA_PKCS1_PADDING) != 1)
        return 0;
    }
  }

  if(mode == MIPKI_SIGN)
  {
    ret = EVP_DigestSign(md_ctx, sig, sig_len, tbs, tbs_len);
    #if DEBUG
    if(ret != 1) {
      unsigned long err = ERR_peek_last_error();
      char* err_string = ERR_error_string(err, NULL);
      printf("mipki_sign_verify DigestSign error: %s\n", err_string);
    } else {
      printf("--- SIG ----\n");
      dump(sig, *sig_len);
      printf("------------\n");
    }
    #endif
  }
  else // MIPKI_VERIFY
  {
    ret = EVP_DigestVerify(md_ctx, sig, *sig_len, tbs, tbs_len);
    #if DEBUG
<<<<<<< HEAD
      printf("mipki_verify: returned %d\n", ret);
=======
    if(ret != 1) {
      unsigned long err = ERR_peek_last_error();
      char* err_string = ERR_error_string(err, NULL);
      printf("mipki_sign_verify DigestVerify error: %s\n", err_string);
    }
>>>>>>> 19f3c79f
    #endif
  }

  EVP_MD_CTX_free(md_ctx);
  return (ret == 1);
}

mipki_chain MITLS_CALLCONV mipki_parse_chain(mipki_state *st, const char *chain, size_t chain_len)
{
  const char *cur = chain;
  const char *end = cur + chain_len;

  // We delay allocation of a long-lived heap version until the whole chain is parsed
  config_entry c = {
    .endpoint = NULL,
    .intermediates = sk_X509_new_null(),
    .key = NULL,
    .is_universal = 0,
    .is_ephemeral = 1
  };

  do {
    if(end - cur < 3)
    {
      #if DEBUG
        printf("mipki_parse_chain: not enough bytes\n");
      #endif
      goto fail;
    }

    uint8_t *cur_u8 = (uint8_t*)cur;
    size_t cert_len = (cur_u8[0]<<16) + (cur_u8[1]<<8) + cur_u8[2];
    cur += 3;

    if(cur + cert_len > end)
    {
      #if DEBUG
        printf("mipki_parse_chain: certificate length overflows buffer size");
      #endif
      goto fail;
    }

    // The following call also does cur += cert_len
    X509 *x509 = d2i_X509(NULL, (const unsigned char**)&cur, cert_len);
    if(x509 == NULL)
    {
      #if DEBUG
        printf("mipki_parse_chain: failed to parse certificate");
      #endif
      goto fail;
    }

    #if DEBUG
      char buf[256];
      printf(" === Parsing cert ===\n");
      X509_NAME_oneline(X509_get_subject_name(x509), buf, 256);
      printf(" + subject:\t%s\n",buf);
      X509_NAME_oneline(X509_get_issuer_name(x509), buf, 256);
      printf(" + issuer :\t%s\n",buf);
      printf(" ====================\n");
    #endif

    if(c.endpoint == NULL) {
      c.endpoint = x509;
    } else {
      sk_X509_push(c.intermediates, x509);
    }
  } while(cur < end);

  if(c.endpoint != NULL)
  {
    c.key = X509_get_pubkey(c.endpoint);
    config_entry *res = malloc(sizeof(c));
    *res = c;
    return res;
  }

  // Ugly, but we really do not want memory leaks in this function
  fail:
    if(c.endpoint != NULL) X509_free(c.endpoint);
    sk_X509_pop_free(c.intermediates, X509_free);
    return NULL;
}

mipki_chain MITLS_CALLCONV mipki_parse_list(mipki_state *st, const char **certs, const size_t* certs_len, size_t chain_len)
{
  // We delay allocation of a long-lived heap version until the whole chain is parsed
  config_entry c = {
    .endpoint = NULL,
    .intermediates = sk_X509_new_null(),
    .key = NULL,
    .is_universal = 0,
    .is_ephemeral = 1
  };

  for(size_t i = 0; i < chain_len; i++)
  {
    const unsigned char *cur = (const unsigned char*)certs[i];
    X509 *x509 = d2i_X509(NULL, &cur, certs_len[i]);

    if(x509 == NULL)
    {
      #if DEBUG
        printf("mipki_parse_chain: failed to parse certificate");
      #endif
      goto fail;
    }

    if(c.endpoint == NULL) {
      c.endpoint = x509;
    } else {
      sk_X509_push(c.intermediates, x509);
    }
  }

  if(c.endpoint != NULL)
  {
    c.key = X509_get_pubkey(c.endpoint);
    config_entry *res = malloc(sizeof(c));
    *res = c;
    return res;
  }

  // Ugly, but we really do not want memory leaks in this function
  fail:
    if(c.endpoint != NULL) X509_free(c.endpoint);
    sk_X509_pop_free(c.intermediates, X509_free);
    return NULL;
}

size_t MITLS_CALLCONV mipki_format_chain(mipki_state *st, const mipki_chain chain, char *buffer, size_t buffer_len)
{
  assert(st != NULL);
  config_entry *cfg = (config_entry*)chain;
  char *cur = buffer;
  char *end = buffer + buffer_len;
  sk_X509_unshift(cfg->intermediates, cfg->endpoint);

  #if DEBUG
    printf("Formatting the selected certificate chain.\n");
  #endif

  for(int i = 0; i < sk_X509_num(cfg->intermediates); i++)
  {
    unsigned char *buf = NULL;
    X509 *x509 = sk_X509_value(cfg->intermediates, i);

    #if DEBUG
      char nb[256];
      X509_NAME_oneline(X509_get_subject_name(x509), nb, 256);
      printf(" - Adding: %s\n", nb);
    #endif

    int len = i2d_X509(x509, &buf);
    if (len <= 0 || buf == NULL || cur + len + 3 > end)
    {
      #if DEBUG
        printf("mipki_format_chain: i2d_X509 failed.\n");
      #endif
      sk_X509_shift(cfg->intermediates);
      return 0;
    }

    *(cur++) = (len >> 16) & 0xFF;
    *(cur++) = (len >> 8) & 0xFF;
    *(cur++) = len & 0xFF;
    memcpy(cur, buf, len);
    cur += len;
    OPENSSL_free(buf);
  }

  #if DEBUG
    printf("Written %d bytes to chain buffer:\n", cur-buffer);
    dump(buffer, cur - buffer);
  #endif
  sk_X509_shift(cfg->intermediates);
  return (cur - buffer);
}

void MITLS_CALLCONV mipki_format_alloc(mipki_state *st, mipki_chain chain, void* init, alloc_callback cb)
{
  assert(st != NULL);
  config_entry *cfg = (config_entry*)chain;
  sk_X509_unshift(cfg->intermediates, cfg->endpoint);
  void* list = init;

  #if DEBUG
    printf("Formatting the selected certificate chain.\n");
  #endif

  for(int i = 0; i < sk_X509_num(cfg->intermediates); i++)
  {
    unsigned char *buf = NULL;
    X509 *x509 = sk_X509_value(cfg->intermediates, i);

    #if DEBUG
      char nb[256];
      X509_NAME_oneline(X509_get_subject_name(x509), nb, 256);
      printf(" - Adding: %s\n", nb);
    #endif

    size_t len = i2d_X509(x509, NULL);
    list = cb(list, len, (char**)&buf);
    assert(buf != NULL);
    i2d_X509(x509, &buf);
  }

  sk_X509_shift(cfg->intermediates);
}

#if DEBUG
static void print_certificate(X509* cert) {
	char subj[256];
	char issuer[256];
	X509_NAME_oneline(X509_get_subject_name(cert), subj, 256);
	X509_NAME_oneline(X509_get_issuer_name(cert), issuer, 256);
	printf(" + name  : %s\n", subj);
	printf(" + issuer: %s\n", issuer);
}

static void print_stack(STACK_OF(X509)* sk)
{
	unsigned len = sk_X509_num(sk);
	printf("Begin Certificate Stack:\n");
	for(unsigned i=0; i<len; i++) {
		X509 *cert = sk_X509_value(sk, i);
		print_certificate(cert);
	}
	printf("End Certificate Stack\n");
}
#endif

int MITLS_CALLCONV mipki_validate_chain(mipki_state *st, const mipki_chain chain, const char *host)
{
  assert(st != NULL);
  config_entry *cfg = (config_entry*)chain;
  X509_STORE_CTX *ctx = X509_STORE_CTX_new();
  X509_VERIFY_PARAM *param = X509_VERIFY_PARAM_new();

  if(!ctx || !param)
  {
    #if DEBUG
    printf("mipki_validate_chain: failed to initialize certificate validation context");
    #endif
    return 0;
  }

  #if DEBUG
  printf("mipki_validate_chain<%s>: %d intermediates\n", host, sk_X509_num(cfg->intermediates));
  print_certificate(cfg->endpoint);
  printf("Intermediates:\n");
  print_stack(cfg->intermediates);
  #endif

  unsigned long flags = X509_V_FLAG_TRUSTED_FIRST;
  //flags |= X509_V_FLAG_CRL_CHECK;
  //flags |= X509_V_FLAG_USE_DELTAS;

  X509_VERIFY_PARAM_set_flags(param, flags);
  X509_VERIFY_PARAM_set1_host(param, host, 0);
  X509_STORE_set1_param(st->store, param);
  X509_STORE_CTX_init(ctx, st->store, cfg->endpoint, cfg->intermediates);

  int r = X509_verify_cert(ctx);
  #if DEBUG
    const char *err = X509_verify_cert_error_string(X509_STORE_CTX_get_error(ctx));
    printf("mipki_validate_chain = %d [%s]\n", r, err);
  #endif

  X509_STORE_CTX_free(ctx);
  X509_VERIFY_PARAM_free(param);
  return r;
}

void MITLS_CALLCONV mipki_free_chain(mipki_state *st, mipki_chain chain)
{
  assert(st != NULL);
  config_entry *cfg = (config_entry*)chain;
  if(cfg == NULL || !cfg->is_ephemeral) return;

  X509_free(cfg->endpoint);
  EVP_PKEY_free(cfg->key);
  sk_X509_pop_free(cfg->intermediates, X509_free);

  free(cfg);
}


#else // NO_OPENSSL

#include "mipki.h"

#ifdef DEBUG
void D() { printf("No OpenSSL support.\n"); }
#else
void D() {};
#endif

void MITLS_CALLCONV mipki_free(mipki_state *st) { D(); }
mipki_state* MITLS_CALLCONV mipki_init(const mipki_config_entry config[], size_t config_len, password_callback pcb, int *erridx) { D(); return NULL; }
int MITLS_CALLCONV mipki_add_root_file_or_path(mipki_state *st, const char *ca_file) { D(); return 0; }
mipki_chain MITLS_CALLCONV mipki_select_certificate(mipki_state *st, const char *sni, const mipki_signature *algs, size_t algs_len, mipki_signature *selected) { D(); return NULL; }
int MITLS_CALLCONV mipki_sign_verify(mipki_state *st, const mipki_chain cert_ptr, const mipki_signature sigalg, const char *tbs, size_t tbs_len, char *sig, size_t *sig_len, mipki_mode mode) { D(); return 0; }
mipki_chain MITLS_CALLCONV mipki_parse_chain(mipki_state *st, const char *chain, size_t chain_len) { D(); return NULL; }
mipki_chain MITLS_CALLCONV mipki_parse_list(mipki_state *st, const char **certs, const size_t* certs_len, size_t chain_len) { D(); return NULL; }
size_t MITLS_CALLCONV mipki_format_chain(mipki_state *st, const mipki_chain chain, char *buffer, size_t buffer_len) { D(); return 0; }
void MITLS_CALLCONV mipki_format_alloc(mipki_state *st, mipki_chain chain, void* init, alloc_callback cb) { D(); }
int MITLS_CALLCONV mipki_validate_chain(mipki_state *st, const mipki_chain chain, const char *host) { D(); return 0; }
void MITLS_CALLCONV mipki_free_chain(mipki_state *st, mipki_chain chain) { D(); }

#endif<|MERGE_RESOLUTION|>--- conflicted
+++ resolved
@@ -437,27 +437,6 @@
     printf("Using the message digest: %s\n", md ? OBJ_nid2sn(EVP_MD_type(md)) : "NULL");
   #endif
 
-<<<<<<< HEAD
-  if(mode == MIPKI_SIGN)
-    {
-      if(EVP_DigestSignInit(md_ctx, NULL, md, NULL, cfg->key) != 1)
-        {
-#if DEBUG
-          printf("mipki_sign: failed to initialize DigestSign\n");
-#endif
-          return 0;
-        }
-    }
-  else
-    { if(EVP_DigestVerifyInit(md_ctx, NULL, md, NULL, cfg->key) != 1)
-        {
-#if DEBUG
-          printf("mipki_sign: failed to initialize DigestSign\n");
-#endif
-          return 0;
-        }
-    }
-=======
   pfn_init init = (mode == MIPKI_SIGN ? EVP_DigestSignInit : EVP_DigestVerifyInit);
   if(init(md_ctx, &key_ctx, md, NULL, cfg->key) != 1)
   {
@@ -466,7 +445,6 @@
     #endif
     return 0;
   }
->>>>>>> 19f3c79f
 
   // for RSA: set padding
   if(kt == EVP_PKEY_RSA)
@@ -504,15 +482,11 @@
   {
     ret = EVP_DigestVerify(md_ctx, sig, *sig_len, tbs, tbs_len);
     #if DEBUG
-<<<<<<< HEAD
-      printf("mipki_verify: returned %d\n", ret);
-=======
     if(ret != 1) {
       unsigned long err = ERR_peek_last_error();
       char* err_string = ERR_error_string(err, NULL);
       printf("mipki_sign_verify DigestVerify error: %s\n", err_string);
     }
->>>>>>> 19f3c79f
     #endif
   }
 
